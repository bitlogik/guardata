import asyncio
import pytest
from effect2 import do, Effect
from effect2.testing import const, conste, noop, perform_sequence
from freezegun import freeze_time
from unittest.mock import Mock

from parsec.core.app import app_factory
from parsec.core.file import File
from parsec.core.fs import (FSComponent, ESynchronize, EGroupCreate, EDustbinShow, EManifestHistory,
                            EManifestRestore, EFileCreate, EFileRead, EFileWrite, EFileTruncate,
                            EFileHistory, EFileRestore, EFolderCreate, EStat, EMove, EDelete,
                            EUndelete)
from parsec.core.identity import EIdentityGet, IdentityComponent, Identity
from parsec.core.synchronizer import (
    EUserVlobSynchronize, EUserVlobRead, EUserVlobUpdate, EVlobCreate, EVlobList, EVlobRead,
    EVlobUpdate, EVlobDelete, EBlockCreate, EBlockDelete, SynchronizerComponent)
from parsec.exceptions import (
    ManifestError, BlockNotFound, VlobNotFound)
from parsec.tools import ejson_dumps, to_jsonb64, digest

from tests.core.test_identity import alice_identity
from tests.test_crypto import mock_crypto_passthrough


@pytest.fixture
def app(mock_crypto_passthrough, alice_identity):
<<<<<<< HEAD
    app = FSComponent()
    identity_component = IdentityComponent()
    fs_component = FSComponent()
    synchronizer_component = SynchronizerComponent()
    identity_component = IdentityComponent()
    app = app_factory(
        fs_component.get_dispatcher(),
        synchronizer_component.get_dispatcher(),
        identity_component.get_dispatcher()
    )

=======
    fs_component = FSComponent()
>>>>>>> a99afbf0
    blob = {'dustbin': [], 'entries': {'/': None}, 'groups': {}, 'versions': {}}
    blob = ejson_dumps(blob).encode()
    blob = to_jsonb64(blob)
    sequence = [
        (EIdentityGet(), const(alice_identity)),
        (EUserVlobRead(),
            const({'blob': '', 'version': 0})),
        (EUserVlobUpdate(1, blob),
            noop)
    ]
    perform_sequence(sequence, fs_component._get_manifest())
    return fs_component


@pytest.fixture
def file(app, alice_identity, mock_crypto_passthrough):
    vlob = {'id': '2345', 'read_trust_seed': '42', 'write_trust_seed': '43'}
    block_id = '4567'
    blob = [{'blocks': [{'block': block_id, 'digest': digest(b''), 'size': 0}],
             'key': to_jsonb64(b'<dummy-key-00000000000000000001>')}]
    blob = ejson_dumps(blob).encode()
    blob = to_jsonb64(blob)
    eff = app.perform_file_create(EFileCreate('/foo'))
    sequence = [
        (EBlockCreate(''), const(block_id)),
        (EVlobCreate(blob), const(vlob)),
        (EIdentityGet(), const(alice_identity))
    ]
    ret = perform_sequence(sequence, eff)
    assert ret is None
    File.files = {}


def test_perform_synchronize(app, alice_identity):
    blob = {'dustbin': [], 'entries': {'/': None}, 'groups': {}, 'versions': {}}
    blob = ejson_dumps(blob).encode()
    blob = to_jsonb64(blob)
    eff = app.perform_synchronize(ESynchronize())
    sequence = [
        (EIdentityGet(), const(alice_identity)),
        (EVlobList(), const([])),
        (EUserVlobUpdate(1, blob), noop),
        (EUserVlobSynchronize(), noop)
    ]
    ret = perform_sequence(sequence, eff)
    assert ret is None


def test_perform_group_create(app, alice_identity):
    blob = {'dustbin': [], 'entries': {'/': None}, 'versions': {}}
    blob = ejson_dumps(blob).encode()
    blob = to_jsonb64(blob)
    eff = app.perform_group_create(EGroupCreate('share'))
    sequence = [
        (EIdentityGet(), const(alice_identity)),
        (EVlobCreate(),
            const({'id': '1234', 'read_trust_seed': '42', 'write_trust_seed': '43'})),
        (EVlobUpdate('1234', '43', 1, blob),
            noop)
    ]
    ret = perform_sequence(sequence, eff)
    assert ret is None


def test_perform_dustbin_show(app, alice_identity, file):
    with freeze_time('2012-01-01') as frozen_datetime:
        vlob = {'id': '2345', 'read_trust_seed': '42', 'write_trust_seed': '43'}
        blob = [{'blocks': [{'block': '4567', 'digest': digest(b''), 'size': 0}],
                 'key': to_jsonb64(b'<dummy-key-00000000000000000001>')}]
        blob = ejson_dumps(blob).encode()
        blob = to_jsonb64(blob)
        eff = app.perform_delete(EDelete('/foo'))
        sequence = [
            (EIdentityGet(), const(alice_identity)),
            (EVlobRead(vlob['id'], vlob['read_trust_seed']),
                const({'id': vlob['id'], 'blob': blob, 'version': 1})),
            (EVlobList(), const([])),
            (EVlobRead(vlob['id'], vlob['read_trust_seed'], 1),
                const({'id': vlob['id'], 'blob': blob, 'version': 1})),
            (EBlockDelete('4567'),
                conste(BlockNotFound('Block not found.'))),
            (EVlobDelete('2345'),
                conste(VlobNotFound('Vlob not found.'))),
        ]
        perform_sequence(sequence, eff)
        eff = app.perform_dustbin_show(EDustbinShow())
        sequence = [
            (EIdentityGet(), const(alice_identity))
        ]
        dustbin = perform_sequence(sequence, eff)
        vlob['path'] = '/foo'
        vlob['removed_date'] = frozen_datetime().isoformat()
        vlob['key'] = to_jsonb64(b'<dummy-key-00000000000000000002>')
        assert dustbin == [vlob]


def test_perform_manifest_history(app, alice_identity):
    eff = app.perform_manifest_history(EManifestHistory())
    sequence = [
        (EIdentityGet(), const(alice_identity))
    ]
    history = perform_sequence(sequence, eff)
    assert history == {'detailed_history': []}


def test_perform_manifest_restore(app, alice_identity):
    eff = app.perform_manifest_restore(EManifestRestore())
    with pytest.raises(ManifestError):
        sequence = [
            (EIdentityGet(), const(alice_identity))
        ]
        perform_sequence(sequence, eff)


def test_perform_file_create(app, alice_identity, file):
    vlob = {'id': '2345', 'read_trust_seed': '42', 'write_trust_seed': '43'}
    block_id = '4567'
    # Already exist
    blob = [{'blocks': [{'block': block_id, 'digest': digest(b''), 'size': 0}],
             'key': to_jsonb64(b'<dummy-key-00000000000000000003>')}]
    blob = ejson_dumps(blob).encode()
    blob = to_jsonb64(blob)
    eff = app.perform_file_create(EFileCreate('/foo'))
    sequence = [
        (EBlockCreate(''), const(block_id)),
        (EVlobCreate(blob), const(vlob)),
        (EIdentityGet(), const(alice_identity)),
        (EVlobRead(vlob['id'], vlob['read_trust_seed'], 1),
            const({'id': vlob['id'], 'blob': blob, 'version': 1})),
        (EBlockDelete(block_id), noop),
        (EVlobDelete(vlob['id']), noop),
    ]
    with pytest.raises(ManifestError):
        perform_sequence(sequence, eff)


def test_perform_file_read(app, file, alice_identity):
    vlob = {'id': '2345', 'read_trust_seed': '42', 'write_trust_seed': '43'}
    blob = [{'blocks': [{'block': '4567', 'digest': digest(b''), 'size': 0}],
             'key': to_jsonb64(b'<dummy-key-00000000000000000001>')}]
    blob = ejson_dumps(blob).encode()
    blob = to_jsonb64(blob)
    eff = app.perform_file_read(EFileRead('/foo'))
    sequence = [
        (EIdentityGet(), const(alice_identity)),
        (EIdentityGet(), const(alice_identity)),
        (EVlobRead(vlob['id'], vlob['read_trust_seed']),
            const({'id': vlob['id'], 'blob': blob, 'version': 1})),
        (EVlobList(),
            const([vlob['id']])),
        (EVlobRead(vlob['id'], vlob['read_trust_seed'], 1),
            const({'id': vlob['id'], 'blob': blob, 'version': 1}))
    ]
    file = perform_sequence(sequence, eff)
    assert file == b''


def test_perform_file_write(app, file, alice_identity):
    vlob = {'id': '2345', 'read_trust_seed': '42', 'write_trust_seed': '43'}
    blob = [{'blocks': [{'block': '4567', 'digest': digest(b''), 'size': 0}],
             'key': to_jsonb64(b'<dummy-key-00000000000000000001>')}]
    blob = ejson_dumps(blob).encode()
    blob = to_jsonb64(blob)
    eff = app.perform_file_write(EFileWrite('/foo', b'foo', 0))
    sequence = [
        (EIdentityGet(), const(alice_identity)),
        (EIdentityGet(), const(alice_identity)),
        (EVlobRead(vlob['id'], vlob['read_trust_seed']),
            const({'id': vlob['id'], 'blob': blob, 'version': 1})),
        (EVlobList(),
            const([vlob['id']]))
    ]
    ret = perform_sequence(sequence, eff)
    assert ret is None


def test_perform_file_truncate(app, file, alice_identity):
    vlob = {'id': '2345', 'read_trust_seed': '42', 'write_trust_seed': '43'}
    blob = [{'blocks': [{'block': '4567', 'digest': digest(b''), 'size': 0}],
             'key': to_jsonb64(b'<dummy-key-00000000000000000001>')}]
    blob = ejson_dumps(blob).encode()
    blob = to_jsonb64(blob)
    eff = app.perform_file_truncate(EFileTruncate('/foo', 0))
    sequence = [
        (EIdentityGet(), const(alice_identity)),
        (EIdentityGet(), const(alice_identity)),
        (EVlobRead(vlob['id'], vlob['read_trust_seed']),
            const({'id': vlob['id'], 'blob': blob, 'version': 1})),
        (EVlobList(),
            const([vlob['id']]))
    ]
    ret = perform_sequence(sequence, eff)
    assert ret is None


@pytest.mark.xfail
def test_perform_file_history(app, file, alice_identity):
    vlob = {'id': '2345', 'read_trust_seed': '42', 'write_trust_seed': '43'}
    blob = [{'blocks': [{'block': '4567', 'digest': digest(b''), 'size': 0}],
             'key': to_jsonb64(b'<dummy-key-00000000000000000001>')}]
    blob = ejson_dumps(blob).encode()
    blob = to_jsonb64(blob)
    eff = app.perform_file_history(EFileHistory('/foo', 1, 1))
    sequence = [
        (EIdentityGet(), const(alice_identity)),
        (EIdentityGet(), const(alice_identity)),
        (EVlobRead(vlob['id'], vlob['read_trust_seed']),
            const({'id': vlob['id'], 'blob': blob, 'version': 1})),
        (EVlobList(),
            const([])),
    ]
    perform_sequence(sequence, eff)


def test_perform_file_restore(app, file, alice_identity):
    vlob = {'id': '2345', 'read_trust_seed': '42', 'write_trust_seed': '43'}
    blob = [{'blocks': [{'block': '4567', 'digest': digest(b''), 'size': 0}],
             'key': to_jsonb64(b'<dummy-key-00000000000000000001>')}]
    blob = ejson_dumps(blob).encode()
    blob = to_jsonb64(blob)
    eff = app.perform_file_restore(EFileRestore('/foo'))
    sequence = [
        (EIdentityGet(), const(alice_identity)),
        (EIdentityGet(), const(alice_identity)),
        (EVlobRead(vlob['id'], vlob['read_trust_seed']),
            const({'id': vlob['id'], 'blob': blob, 'version': 2})),
        (EVlobList(),
            const([])),
        (EVlobRead(vlob['id'], vlob['read_trust_seed'], 2),
            const({'id': vlob['id'], 'blob': blob, 'version': 2})),
        (EBlockDelete('4567'),
            noop),
        (EVlobDelete(vlob['id']),
            noop),
        (EVlobRead(vlob['id'], vlob['read_trust_seed'], 1),
            const({'id': vlob['id'], 'blob': blob, 'version': 1})),
        (EVlobUpdate(vlob['id'], vlob['write_trust_seed'], 3, blob),
            noop),
    ]
    perform_sequence(sequence, eff)


def test_perform_folder_create(app, alice_identity):
    eff = app.perform_folder_create(EFolderCreate('/dir'))
    sequence = [
        (EIdentityGet(), const(alice_identity))
    ]
    ret = perform_sequence(sequence, eff)
    assert ret is None


def test_perform_stat(app, alice_identity, file):
    eff = app.perform_folder_create(EFolderCreate('/dir'))
    sequence = [
        (EIdentityGet(), const(alice_identity))
    ]
    ret = perform_sequence(sequence, eff)
    eff = app.perform_stat(EStat('/dir'))
    sequence = [
        (EIdentityGet(), const(alice_identity))
    ]
    ret = perform_sequence(sequence, eff)
    assert ret == {'children': [], 'type': 'folder'}


def test_perform_move(app, alice_identity):
    eff = app.perform_folder_create(EFolderCreate('/dir'))
    sequence = [
        (EIdentityGet(), const(alice_identity))
    ]
    ret = perform_sequence(sequence, eff)
    eff = app.perform_move(EMove('/dir', '/dir2'))
    sequence = [
        (EIdentityGet(), const(alice_identity))
    ]
    ret = perform_sequence(sequence, eff)
    assert ret is None


def test_perform_delete(app, alice_identity):
    eff = app.perform_folder_create(EFolderCreate('/dir'))
    sequence = [
        (EIdentityGet(), const(alice_identity))
    ]
    ret = perform_sequence(sequence, eff)
    eff = app.perform_delete(EDelete('/dir'))
    sequence = [
        (EIdentityGet(), const(alice_identity))
    ]
    ret = perform_sequence(sequence, eff)
    assert ret is None


def test_perform_undelete(app, alice_identity, file):
    vlob = {'id': '2345', 'read_trust_seed': '42', 'write_trust_seed': '43'}
    blob = [{'blocks': [{'block': '4567', 'digest': digest(b''), 'size': 0}],
             'key': to_jsonb64(b'<dummy-key-00000000000000000001>')}]
    blob = ejson_dumps(blob).encode()
    blob = to_jsonb64(blob)
    eff = app.perform_delete(EDelete('/foo'))
    sequence = [
        (EIdentityGet(), const(alice_identity)),
        (EVlobRead(vlob['id'], vlob['read_trust_seed']),
            const({'id': vlob['id'], 'blob': blob, 'version': 1})),
        (EVlobList(),
            const([])),
        (EVlobRead(vlob['id'], vlob['read_trust_seed'], 1),
            const({'id': vlob['id'], 'blob': blob, 'version': 1})),
        (EBlockDelete('4567'),
            conste(BlockNotFound('Block not found.'))),
        (EVlobDelete('2345'),
            conste(VlobNotFound('Vlob not found.')))
    ]
    ret = perform_sequence(sequence, eff)
    eff = app.perform_undelete(EUndelete('2345'))
    sequence = [
        (EIdentityGet(), const(alice_identity))
    ]
    ret = perform_sequence(sequence, eff)
    assert ret is None<|MERGE_RESOLUTION|>--- conflicted
+++ resolved
@@ -25,21 +25,16 @@
 
 @pytest.fixture
 def app(mock_crypto_passthrough, alice_identity):
-<<<<<<< HEAD
-    app = FSComponent()
-    identity_component = IdentityComponent()
+    # app = FSComponent()
+    # identity_component = IdentityComponent()
     fs_component = FSComponent()
-    synchronizer_component = SynchronizerComponent()
-    identity_component = IdentityComponent()
-    app = app_factory(
-        fs_component.get_dispatcher(),
-        synchronizer_component.get_dispatcher(),
-        identity_component.get_dispatcher()
-    )
-
-=======
-    fs_component = FSComponent()
->>>>>>> a99afbf0
+    # synchronizer_component = SynchronizerComponent()
+    # identity_component = IdentityComponent()
+    # app = app_factory(
+    #     fs_component.get_dispatcher(),
+    #     synchronizer_component.get_dispatcher(),
+    #     identity_component.get_dispatcher()
+    # )
     blob = {'dustbin': [], 'entries': {'/': None}, 'groups': {}, 'versions': {}}
     blob = ejson_dumps(blob).encode()
     blob = to_jsonb64(blob)
