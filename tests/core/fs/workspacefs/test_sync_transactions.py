--- conflicted
+++ resolved
@@ -111,11 +111,7 @@
     other_device = DeviceID("a@a")
     parent = EntryID()
 
-<<<<<<< HEAD
-    m1 = LocalFolderManifest.new_placeholder(parent=parent)
-=======
     m1 = LocalFolderManifest.new_placeholder(my_device, parent=parent)
->>>>>>> 4fe6f8a5
     m2 = merge_manifests(my_device, empty_filter, m1)
     assert m2 == m1
     v1 = m1.to_remote(author=my_device)
