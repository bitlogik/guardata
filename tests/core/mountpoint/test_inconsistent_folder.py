# Parsec Cloud (https://parsec.cloud) Copyright (c) AGPLv3 2019 Scille SAS

import os
import errno
import pytest
import trio

from parsec.core.mountpoint import mountpoint_manager_factory
from parsec.test_utils import create_inconsistent_workspace

<<<<<<< HEAD
from tests.core.fs.workspacefs.conftest import create_inconsistent_workspace

=======
>>>>>>> 8cf3e1d6
# winerror codes corresponding to ntstatus errors
WINDOWS_ERROR_PERMISSION_DENIED = 5  # ntstatus.ERROR_ACCESS_DENIED
WINDOWS_ERROR_HOST_UNREACHABLE = 1232  # ntstatus.STATUS_HOST_UNREACHABLE


@pytest.mark.trio
@pytest.mark.mountpoint
async def test_inconsistent_folder_no_network(base_mountpoint, running_backend, alice_user_fs):
    async with mountpoint_manager_factory(
        alice_user_fs, alice_user_fs.event_bus, base_mountpoint
    ) as alice_mountpoint_manager:
        workspace = await create_inconsistent_workspace(alice_user_fs)
        mountpoint_path = await alice_mountpoint_manager.mount_workspace(workspace.workspace_id)
        assert mountpoint_path == (base_mountpoint / "w").absolute()
        with running_backend.offline():
            await trio.to_thread.run_sync(
<<<<<<< HEAD
                _os_tests,
                mountpoint_path,
                WINDOWS_ERROR_HOST_UNREACHABLE if os.name == "nt" else errno.EHOSTUNREACH,
=======
                _os_tests, mountpoint_path, errno.EHOSTUNREACH, WINDOWS_ERROR_HOST_UNREACHABLE
>>>>>>> 8cf3e1d6
            )


@pytest.mark.trio
@pytest.mark.mountpoint
async def test_inconsistent_folder_with_network(base_mountpoint, running_backend, alice_user_fs):
    async with mountpoint_manager_factory(
        alice_user_fs, alice_user_fs.event_bus, base_mountpoint
    ) as alice_mountpoint_manager:
        workspace = await create_inconsistent_workspace(alice_user_fs)
        mountpoint_path = await alice_mountpoint_manager.mount_workspace(workspace.workspace_id)
        assert mountpoint_path == (base_mountpoint / "w").absolute()
        await trio.to_thread.run_sync(
<<<<<<< HEAD
            _os_tests,
            mountpoint_path,
            WINDOWS_ERROR_PERMISSION_DENIED if os.name == "nt" else errno.EACCES,
        )
=======
            _os_tests, mountpoint_path, errno.EACCES, WINDOWS_ERROR_PERMISSION_DENIED
        )

>>>>>>> 8cf3e1d6

def _os_tests(mountpoint_path, error_code, winerror):

<<<<<<< HEAD
def _os_tests(mountpoint_path, error_code):

=======
>>>>>>> 8cf3e1d6
    # Check stat of inconsistent dir counts one file on Windows, 2 on Linux
    assert ((mountpoint_path / "rep").stat()).st_nlink == 1 if os.name == "nt" else 2

    # Check listdir on workspace dir still works
    os.listdir(mountpoint_path)

    # Check listdir of inconsistent dir fails on Windows, works on Linux
    if os.name == "nt":
        with pytest.raises(OSError) as exc:
            os.listdir(mountpoint_path / "rep")
        assert exc.value.winerror == winerror
        assert exc.value.filename[-3:] == "rep"
    else:
        assert os.listdir(mountpoint_path / "rep") == ["foo.txt", "newfail.txt"]

    # Check scandir of inconsistent dir fails on Windows, works on Linux
    # But check that accessing stats of the inconsistent child is failing as expected on Linux
    if os.name == "nt":
        with pytest.raises(OSError) as exc:
            [dir_entry for dir_entry in os.scandir(mountpoint_path / "rep")]
        assert exc.value.winerror == winerror
        assert exc.value.filename[-3:] == "rep"
    else:
        entries = [dir_entry for dir_entry in os.scandir(mountpoint_path / "rep")]
        with pytest.raises(OSError) as exc:
            [os.stat(entry) for entry in entries]
        assert exc.value.errno == error_code
        assert exc.value.filename[-16:] == "/rep/newfail.txt"<|MERGE_RESOLUTION|>--- conflicted
+++ resolved
@@ -8,11 +8,7 @@
 from parsec.core.mountpoint import mountpoint_manager_factory
 from parsec.test_utils import create_inconsistent_workspace
 
-<<<<<<< HEAD
-from tests.core.fs.workspacefs.conftest import create_inconsistent_workspace
 
-=======
->>>>>>> 8cf3e1d6
 # winerror codes corresponding to ntstatus errors
 WINDOWS_ERROR_PERMISSION_DENIED = 5  # ntstatus.ERROR_ACCESS_DENIED
 WINDOWS_ERROR_HOST_UNREACHABLE = 1232  # ntstatus.STATUS_HOST_UNREACHABLE
@@ -29,13 +25,7 @@
         assert mountpoint_path == (base_mountpoint / "w").absolute()
         with running_backend.offline():
             await trio.to_thread.run_sync(
-<<<<<<< HEAD
-                _os_tests,
-                mountpoint_path,
-                WINDOWS_ERROR_HOST_UNREACHABLE if os.name == "nt" else errno.EHOSTUNREACH,
-=======
                 _os_tests, mountpoint_path, errno.EHOSTUNREACH, WINDOWS_ERROR_HOST_UNREACHABLE
->>>>>>> 8cf3e1d6
             )
 
 
@@ -49,24 +39,12 @@
         mountpoint_path = await alice_mountpoint_manager.mount_workspace(workspace.workspace_id)
         assert mountpoint_path == (base_mountpoint / "w").absolute()
         await trio.to_thread.run_sync(
-<<<<<<< HEAD
-            _os_tests,
-            mountpoint_path,
-            WINDOWS_ERROR_PERMISSION_DENIED if os.name == "nt" else errno.EACCES,
-        )
-=======
             _os_tests, mountpoint_path, errno.EACCES, WINDOWS_ERROR_PERMISSION_DENIED
         )
 
->>>>>>> 8cf3e1d6
 
 def _os_tests(mountpoint_path, error_code, winerror):
 
-<<<<<<< HEAD
-def _os_tests(mountpoint_path, error_code):
-
-=======
->>>>>>> 8cf3e1d6
     # Check stat of inconsistent dir counts one file on Windows, 2 on Linux
     assert ((mountpoint_path / "rep").stat()).st_nlink == 1 if os.name == "nt" else 2
 
