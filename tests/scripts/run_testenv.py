#! /usr/bin/env python
# Parsec Cloud (https://parsec.cloud) Copyright (c) AGPLv3 2019 Scille SAS

"""
Create a temporary environment and initialize a test setup for parsec.

Run `tests/scripts/run_testenv.sh --help` for more information.
"""


import pkg_resources

# Make sure parsec is fully installed (core, backend, dev)
pkg_resources.require("guardata[all]")

import os
import sys
import re
import tempfile
import subprocess
import json

import trio
import click
import psutil

from parsec import __version__ as GUARDATA_VERSION
from parsec.utils import trio_run
from parsec.core.types import BackendAddr
from parsec.core.config import get_default_config_dir
from parsec.test_utils import initialize_test_organization


DEFAULT_BACKEND_PORT = 6888
DEFAULT_ADMINISTRATION_TOKEN = "V8VjaXrOz6gUC6ZEHPab0DSsjfq6DmcJ"
DEFAULT_DEVICE_PASSWORD = "test"


# Helpers


async def new_environment(source_file=None):
    export_lines = []
    tempdir = tempfile.mkdtemp()
    if os.name == "nt":
        export = "set"
        env = {"APPDATA": tempdir}
    else:
        export = "export"
        env = {
            "XDG_CACHE_HOME": f"{tempdir}/cache",
            "XDG_DATA_HOME": f"{tempdir}/share",
            "XDG_CONFIG_HOME": f"{tempdir}/config",
        }
    for key, value in env.items():
        await trio.Path(value).mkdir(exist_ok=True)
        os.environ[key] = value
        export_lines.append(f"{export} {key}={value}")

    if source_file is None:
        click.echo(
            """\
[Warning] This script has not been sourced.
Please configure your environment with the following commands:
"""
        )
    else:
        click.echo(
            """\
Your environment will be configured with the following commands:
"""
        )

    for line in export_lines:
        click.echo("   " + line)
    click.echo()

    if source_file is None:
        return

    async with await trio.open_file(source_file, "a") as f:
        for line in export_lines:
            await f.write(line + "\n")


async def generate_gui_config():
    config_dir = None
    if os.name == "nt":
        config_dir = trio.Path(os.environ["APPDATA"]) / "parsec/config"
    else:
        config_dir = trio.Path(os.environ["XDG_CONFIG_HOME"]) / "parsec"
    await config_dir.mkdir(parents=True, exist_ok=True)

    config_file = config_dir / "config.json"

    config = {
        "gui_first_launch": False,
        "gui_check_version_at_startup": False,
        "gui_tray_enabled": False,
<<<<<<< HEAD
        "gui_last_version": PARSEC_VERSION,
        "gui_show_confined": True,
=======
        "gui_last_version": GUARDATA_VERSION,
>>>>>>> cbab99ac
    }
    await config_file.write_text(json.dumps(config, indent=4))


async def configure_mime_types():
    if os.name == "nt":
        return
    XDG_DATA_HOME = os.environ["XDG_DATA_HOME"]
    desktop_file = trio.Path(f"{XDG_DATA_HOME}/applications/parsec.desktop")
    await desktop_file.parent.mkdir(exist_ok=True, parents=True)
    await desktop_file.write_text(
        """\
[Desktop Entry]
Name=Parsec
Exec=parsec core gui %u
Type=Application
Terminal=false
StartupNotify=false
StartupWMClass=Parsec
MimeType=x-scheme-handler/parsec;
"""
    )
    await trio.run_process("update-desktop-database -q".split(), check=False)
    await trio.run_process("xdg-mime default parsec.desktop x-scheme-handler/parsec".split())


async def restart_local_backend(administration_token, backend_port):
    pattern = f"parsec.* backend.* run.* -P {backend_port}"
    command = (
        f"{sys.executable} -Wignore -m parsec.cli backend run -b MOCKED --db MOCKED "
        f"-P {backend_port} --administration-token {administration_token} --backend-addr parsec://localhost:{backend_port}?no_ssl=true"
    )

    # Trio does not support subprocess in windows yet

    def _windows_target():
        for proc in psutil.process_iter():
            if "python" in proc.name():
                arguments = " ".join(proc.cmdline())
                if re.search(pattern, arguments):
                    proc.kill()
        backend_process = subprocess.Popen(command.split(), stdout=subprocess.PIPE)
        for data in backend_process.stdout:
            print(data.decode(), end="")
            break
        backend_process.stdout.close()

    # Windows restart
    if os.name == "nt" or True:
        await trio.to_thread.run_sync(_windows_target)

    # Linux restart
    else:

        await trio.run_process(["pkill", "-f", pattern], check=False)
        backend_process = await trio.open_process(command.split(), stdout=subprocess.PIPE)
        async with backend_process.stdout:
            async for data in backend_process.stdout:
                print(data.decode(), end="")
                break

    # Make sure the backend is actually started
    await trio.sleep(0.2)
    url = f"parsec://localhost:{backend_port}?no_ssl=true"
    return BackendAddr.from_url(url)


@click.command()
@click.option("-B", "--backend-address", type=BackendAddr.from_url)
@click.option("-p", "--backend-port", show_default=True, type=int, default=DEFAULT_BACKEND_PORT)
@click.option("-P", "--password", show_default=True, default=DEFAULT_DEVICE_PASSWORD)
@click.option(
    "-T", "--administration-token", show_default=True, default=DEFAULT_ADMINISTRATION_TOKEN
)
@click.option("--force/--no-force", show_default=True, default=False)
@click.option("-e", "--empty", is_flag=True)
@click.option("--source-file", hidden=True)
def main(**kwargs):
    """Create a temporary environment and initialize a test setup for parsec.

    WARNING: it also leaves an in-memory backend running in the background
    on port 6888.

    It is typically a good idea to source this script in order to export the XDG
    variables so the upcoming parsec commands point to the test environment:

        \b
        $ source tests/scripts/run_testenv.sh

    This scripts create two users, Alice and Bob who both own two devices,
    laptop and pc. They each have their workspace, respectively
    alice_workspace and bob_workspace, that their sharing with each other.

    The --empty (or -e) argument may be used to bypass the initialization of the
    test environment:

        \b
        $ source tests/scripts/run_testenv.sh --empty

    This can be used to perform a user or device enrollment on the same machine.
    For instance, consider the following scenario:

        \b
        $ source tests/scripts/run_testenv.sh
        $ parsec core gui
        # Connect as bob@laptop and register a new device called pc
        # Copy the URL

    Then, in a second terminal:

        \b
        $ source tests/scripts/run_testenv.sh --empty
        $ xdg-open "<paste the URL here>"  # Or
        $ firefox --no-remote "<paste the URL here>"
        # A second instance of parsec pops-up
        # Enter the token to complete the registration
    """
    trio_run(lambda: amain(**kwargs))


async def amain(
    backend_address, backend_port, password, administration_token, force, empty, source_file
):
    # Set up the temporary environment
    click.echo()
    await new_environment(source_file)

    # Configure MIME types locally
    await configure_mime_types()

    # Keep the environment empty
    if empty:
        return

    # Generate dummy config file for gui
    await generate_gui_config()

    # Start a local backend
    if backend_address is None:
        backend_address = await restart_local_backend(administration_token, backend_port)
        click.echo(
            f"""\
A fresh backend server is now running: {backend_address}
"""
        )
    else:
        click.echo(
            f"""\
Using existing backend: {backend_address}
"""
        )

    # Initialize the test organization
    config_dir = get_default_config_dir(os.environ)
    alice_device, other_alice_device, bob_device = await initialize_test_organization(
        config_dir, backend_address, password, administration_token, force
    )

    # Report
    click.echo(
        f"""\
Mount alice and bob drives using:

    $ parsec core run -P {password} -D {alice_device.slughash[:3]}  # Alice
    $ parsec core run -P {password} -D {other_alice_device.slughash[:3]}  # Alice 2nd device
    $ parsec core run -P {password} -D {bob_device.slughash[:3]}  # Bob
"""
    )


if __name__ == "__main__":
    main()<|MERGE_RESOLUTION|>--- conflicted
+++ resolved
@@ -97,12 +97,8 @@
         "gui_first_launch": False,
         "gui_check_version_at_startup": False,
         "gui_tray_enabled": False,
-<<<<<<< HEAD
-        "gui_last_version": PARSEC_VERSION,
+        "gui_last_version": GUARDATA_VERSION,
         "gui_show_confined": True,
-=======
-        "gui_last_version": GUARDATA_VERSION,
->>>>>>> cbab99ac
     }
     await config_file.write_text(json.dumps(config, indent=4))
 
