import itertools
import pendulum

from parsec.backend.user import BaseUserComponent
from parsec.backend.exceptions import (
    AlreadyExistsError,
    NotFoundError,
    UserClaimError,
    OutOfDateError,
)


class PGUserComponent(BaseUserComponent):
    def __init__(self, dbh, *args):
        super().__init__(*args)
        self.dbh = dbh

    async def claim_invitation(
        self, user_id, invitation_token, broadcast_key, device_name, device_verify_key
    ):
        assert isinstance(broadcast_key, (bytes, bytearray))
        assert isinstance(device_verify_key, (bytes, bytearray))

<<<<<<< HEAD
        async with self.dbh.pool.acquire() as conn:
            async with conn.transaction():
                try:
                    ts, author, retrieved_invitation_token, claim_tries = await conn.fetchrow(
                        """SELECT ts, author, invitation_token, claim_tries
                        FROM invitations WHERE user_id = $1
                        """,
                        user_id,
                    )
                except (TypeError, ValueError):
                    raise NotFoundError("No invitation for user `%s`" % user_id)

                ts = pendulum.from_timestamp(ts)
                user = await conn.fetchrow("SELECT 1 FROM users WHERE user_id = $1", user_id)

                try:
                    if user:
                        raise UserClaimError("User `%s` has already been registered" % user_id)

                    now = pendulum.now()

                    if (now - ts) > pendulum.duration(hours=1):
                        raise OutOfDateError("Claim code is too old.")

                    if retrieved_invitation_token != invitation_token:
                        raise UserClaimError("Invalid invitation token")

                except UserClaimError:
                    claim_tries = claim_tries + 1

                    if claim_tries > 3:
                        await conn.execute("DELETE FROM invitations WHERE user_id = $1", user_id)

                    else:
                        await conn.execute(
                            "UPDATE invitations SET claim_tries = $1 WHERE user_id = $2",
                            claim_tries,
                            user_id,
                        )

                    raise

                await self.create(
                    author, user_id, broadcast_key, devices=[(device_name, device_verify_key)]
=======
        try:
            ts, author, invitation_token, claim_tries = await self.dbh.fetch_one(
                """SELECT ts, author, invitation_token, claim_tries
                FROM invitations WHERE user_id = %s
                """,
                (user_id,),
            )
        except (TypeError, ValueError):
            raise NotFoundError("No invitation for user `%s`" % user_id)

        ts = pendulum.from_timestamp(ts)
        user = await self.dbh.fetch_one("SELECT 1 FROM users WHERE user_id = %s", (user_id,))

        try:
            if user is not None:
                raise UserClaimError("User `%s` has already been registered" % user_id)

            now = pendulum.utcnow()

            if (now - ts) > pendulum.interval(hours=1):
                raise OutOfDateError("Claim code is too old.")

            if invitation_token != invitation_token:
                raise UserClaimError("Invalid invitation token")

        except UserClaimError:
            claim_tries = claim_tries + 1

            if claim_tries > 3:
                await self.dbh.delete_one("DELETE FROM invitations WHERE user_id = %s", (user_id,))

            else:
                await self.dbh.update_one(
                    "UPDATE invitations SET claim_tries = %s WHERE user_id = %s",
                    (claim_tries, user_id),
>>>>>>> 4c84bde3
                )

    async def create_invitation(self, invitation_token, author, user_id):
        async with self.dbh.pool.acquire() as conn:
            async with conn.transaction():
                user = await conn.fetchrow("SELECT 1 FROM users WHERE user_id = $1", user_id)

                if user:
                    raise AlreadyExistsError("User `%s` already exists" % user_id)

<<<<<<< HEAD
                # Overwrite previous invitation if any
                await conn.execute(
                    """
                    INSERT INTO invitations (
                        user_id, ts, author, invitation_token, claim_tries
                    ) VALUES ($1, $2, $3, $4, 0)
                    ON CONFLICT (user_id) DO UPDATE SET
                        ts=EXCLUDED.ts,
                        author=EXCLUDED.author,
                        invitation_token=EXCLUDED.invitation_token,
                        claim_tries=EXCLUDED.claim_tries
                    """,
                    user_id,
                    pendulum.now().int_timestamp,
                    author,
                    invitation_token,
                )
=======
    async def create_invitation(self, invitation_token, author, user_id):
        user = await self.dbh.fetch_one("SELECT 1 FROM users WHERE user_id = %s", (user_id,))

        if user is not None:
            raise AlreadyExistsError("User `%s` already exists" % user_id)

        # Overwrite previous invitation if any
        await self.dbh.insert_one(
            """
            INSERT INTO invitations (
                user_id, ts, author, invitation_token, claim_tries
            ) VALUES (%s, %s, %s, %s, 0)
            ON CONFLICT (user_id) DO UPDATE SET
                ts=EXCLUDED.ts,
                author=EXCLUDED.author,
                invitation_token=EXCLUDED.invitation_token,
                claim_tries=EXCLUDED.claim_tries
            """,
            (user_id, pendulum.utcnow().int_timestamp, author, invitation_token),
        )
>>>>>>> 4c84bde3

    async def create(self, author, user_id, broadcast_key, devices):
        assert isinstance(broadcast_key, (bytes, bytearray))

        if isinstance(devices, dict):
            devices = list(devices.items())

        for _, key in devices:
            assert isinstance(key, (bytes, bytearray))

        async with self.dbh.pool.acquire() as conn:
            async with conn.transaction():
                user = await conn.fetchrow("SELECT 1 FROM users WHERE user_id = $1", user_id)

<<<<<<< HEAD
                if user:
                    raise AlreadyExistsError("User `%s` already exists" % user_id)
=======
        now = pendulum.utcnow().int_timestamp
>>>>>>> 4c84bde3

                now = pendulum.now().int_timestamp

                await conn.execute(
                    """INSERT INTO users (user_id, created_on, created_by, broadcast_key)
                    VALUES ($1, $2, $3, $4)
                    """,
                    user_id,
                    now,
                    author,
                    broadcast_key,
                )
                await conn.executemany(
                    """INSERT INTO user_devices (user_id, device_name, created_on, verify_key, revocated_on)
                    VALUES ($1, $2, $3, $4, NULL)
                    """,
                    [(user_id, name, now, key) for name, key in devices],
                )

    async def get(self, user_id):
        async with self.dbh.pool.acquire() as conn:
            async with conn.transaction():
                try:
                    created_on, created_by, broadcast_key = await conn.fetchrow(
                        "SELECT created_on, created_by, broadcast_key FROM users WHERE user_id = $1",
                        user_id,
                    )
                except (TypeError, ValueError):
                    raise NotFoundError(user_id)

                user = {
                    "user_id": user_id,
                    "broadcast_key": broadcast_key,
                    "created_by": created_by,
                    "created_on": pendulum.from_timestamp(created_on),
                    "devices": {
                        d_name: {
                            "created_on": pendulum.from_timestamp(d_created_on),
                            "configure_token": d_configure_token,
                            "verify_key": d_verify_key if d_verify_key else None,
                            "revocated_on": (
                                pendulum.from_timestamp(d_revocated_on) if d_revocated_on else None
                            ),
                        }
                        for d_name, d_created_on, d_configure_token, d_verify_key, d_revocated_on in await conn.fetch(
                            """
                            SELECT device_name, created_on, configure_token, verify_key, revocated_on
                            FROM user_devices WHERE user_id = $1
                            """,
                            user_id,
                        )
                    },
                }

        return user

    async def create_device(self, user_id, device_name, verify_key):
<<<<<<< HEAD
        async with self.dbh.pool.acquire() as conn:
            async with conn.transaction():
                devices = await conn.fetch(
                    "SELECT device_name FROM user_devices WHERE user_id = $1", user_id
                )
                if not devices:
                    raise NotFoundError("User `%s` doesn't exists" % user_id)

                if device_name in itertools.chain(*devices):
                    raise AlreadyExistsError(
                        "Device `%s@%s` already exists" % (user_id, device_name)
                    )

                await conn.execute(
                    "INSERT INTO user_devices (user_id, device_name, created_on, verify_key) VALUES ($1, $2, $3, $4)",
                    user_id,
                    device_name,
                    pendulum.now().int_timestamp,
                    verify_key,
                )
=======
        devices = await self.dbh.fetch_many(
            "SELECT device_name FROM user_devices WHERE user_id = %s", (user_id,)
        )
        if not devices:
            raise NotFoundError("User `%s` doesn't exists" % user_id)

        if device_name in itertools.chain(*devices):
            raise AlreadyExistsError("Device `%s@%s` already exists" % (user_id, device_name))

        await self.dbh.insert_one(
            "INSERT INTO user_devices (user_id, device_name, created_on, verify_key) VALUES (%s, %s, %s, %s)",
            (user_id, device_name, pendulum.utcnow().int_timestamp, verify_key),
        )
>>>>>>> 4c84bde3

    async def configure_device(self, user_id, device_name, device_verify_key):
        async with self.dbh.pool.acquire() as conn:
            updated = await conn.execute(
                "UPDATE user_devices SET verify_key = $1 WHERE user_id=$2 AND device_name=$3",
                # 'SELECT device_name FROM user_devices WHERE user_id=$1 AND device_name=$2',
                device_verify_key,
                user_id,
                device_name,
            )
            if updated == "UPDATE 0":
                raise NotFoundError("User `%s` doesn't exists" % user_id)

    # TODO
    # raise NotFoundError("Device `%s@%s` doesn't exists" % (user_id, device_name))

    async def declare_unconfigured_device(self, token, user_id, device_name):
<<<<<<< HEAD
        async with self.dbh.pool.acquire() as conn:
            async with conn.transaction():
                devices = await conn.fetch(
                    "SELECT device_name FROM user_devices WHERE user_id = $1", user_id
                )
                if not devices:
                    raise NotFoundError("User `%s` doesn't exists" % user_id)

                if device_name in itertools.chain(*devices):
                    raise AlreadyExistsError(
                        "Device `%s@%s` already exists" % (user_id, device_name)
                    )

                await conn.execute(
                    """
                    INSERT INTO user_devices (
                        user_id, device_name, created_on, configure_token
                    ) VALUES ($1, $2, $3, $4)""",
                    user_id,
                    device_name,
                    pendulum.now().int_timestamp,
                    token,
                )
=======
        devices = await self.dbh.fetch_many(
            "SELECT device_name FROM user_devices WHERE user_id = %s", (user_id,)
        )
        if not devices:
            raise NotFoundError("User `%s` doesn't exists" % user_id)

        if device_name in itertools.chain(*devices):
            raise AlreadyExistsError("Device `%s@%s` already exists" % (user_id, device_name))

        await self.dbh.insert_one(
            """
            INSERT INTO user_devices (
                user_id, device_name, created_on, configure_token
            ) VALUES (%s, %s, %s, %s)""",
            (user_id, device_name, pendulum.utcnow().int_timestamp, token),
        )
>>>>>>> 4c84bde3

    async def register_device_configuration_try(
        self, config_try_id, user_id, device_name, device_verify_key, user_privkey_cypherkey
    ):
        async with self.dbh.pool.acquire() as conn:
            # TODO: handle multiple configuration tries on a given device
            await conn.execute(
                """
                INSERT INTO device_configure_tries (
                    user_id, config_try_id, status, device_name, device_verify_key,
                    user_privkey_cypherkey
                ) VALUES ($1, $2, $3, $4, $5, $6)
                """,
                user_id,
                config_try_id,
                "waiting_answer",
                device_name,
                device_verify_key,
                user_privkey_cypherkey,
            )
        return config_try_id

    async def retrieve_device_configuration_try(self, config_try_id, user_id):
        async with self.dbh.pool.acquire() as conn:
            config_try = await conn.fetchrow(
                """
                SELECT status, device_name, device_verify_key, user_privkey_cypherkey,
                    cyphered_user_privkey, refused_reason
                FROM device_configure_tries WHERE user_id = $1 AND config_try_id = $2
                """,
                user_id,
                config_try_id,
            )
            if not config_try:
                raise NotFoundError()

        return {
            "status": config_try[0],
            "device_name": config_try[1],
            "device_verify_key": config_try[2],
            "user_privkey_cypherkey": config_try[3],
            "cyphered_user_privkey": config_try[4],
            "refused_reason": config_try[5],
        }

        return config_try

    async def accept_device_configuration_try(self, config_try_id, user_id, cyphered_user_privkey):
        async with self.dbh.pool.acquire() as conn:
            updated = await conn.execute(
                """
                UPDATE device_configure_tries SET status = $1, cyphered_user_privkey = $2
                WHERE user_id=$3 AND config_try_id=$4 and status=$5
                """,
                "accepted",
                cyphered_user_privkey,
                user_id,
                config_try_id,
                "waiting_answer",
            )
            if updated == "UPDATE 0":
                raise NotFoundError()

    # TODO: handle this error
    # if config_try['status'] != 'waiting_answer':
    #     raise AlreadyExistsError('Device configuration try already done.')

    async def refuse_device_configuration_try(self, config_try_id, user_id, reason):
        async with self.dbh.pool.acquire() as conn:
            updated = await conn.execute(
                """
                UPDATE device_configure_tries SET status = $1, refused_reason = $2
                WHERE user_id=$3 AND config_try_id=$4 and status=$5
                """,
                "refused",
                reason,
                user_id,
                config_try_id,
                "waiting_answer",
            )
            if updated == "UPDATE 0":
                raise NotFoundError()


# TODO: handle this error
# if config_try['status'] != 'waiting_answer':
#     raise AlreadyExistsError('Device configuration try already done.')<|MERGE_RESOLUTION|>--- conflicted
+++ resolved
@@ -21,7 +21,6 @@
         assert isinstance(broadcast_key, (bytes, bytearray))
         assert isinstance(device_verify_key, (bytes, bytearray))
 
-<<<<<<< HEAD
         async with self.dbh.pool.acquire() as conn:
             async with conn.transaction():
                 try:
@@ -43,7 +42,7 @@
 
                     now = pendulum.now()
 
-                    if (now - ts) > pendulum.duration(hours=1):
+                    if (now - ts) > pendulum.interval(hours=1):
                         raise OutOfDateError("Claim code is too old.")
 
                     if retrieved_invitation_token != invitation_token:
@@ -66,43 +65,6 @@
 
                 await self.create(
                     author, user_id, broadcast_key, devices=[(device_name, device_verify_key)]
-=======
-        try:
-            ts, author, invitation_token, claim_tries = await self.dbh.fetch_one(
-                """SELECT ts, author, invitation_token, claim_tries
-                FROM invitations WHERE user_id = %s
-                """,
-                (user_id,),
-            )
-        except (TypeError, ValueError):
-            raise NotFoundError("No invitation for user `%s`" % user_id)
-
-        ts = pendulum.from_timestamp(ts)
-        user = await self.dbh.fetch_one("SELECT 1 FROM users WHERE user_id = %s", (user_id,))
-
-        try:
-            if user is not None:
-                raise UserClaimError("User `%s` has already been registered" % user_id)
-
-            now = pendulum.utcnow()
-
-            if (now - ts) > pendulum.interval(hours=1):
-                raise OutOfDateError("Claim code is too old.")
-
-            if invitation_token != invitation_token:
-                raise UserClaimError("Invalid invitation token")
-
-        except UserClaimError:
-            claim_tries = claim_tries + 1
-
-            if claim_tries > 3:
-                await self.dbh.delete_one("DELETE FROM invitations WHERE user_id = %s", (user_id,))
-
-            else:
-                await self.dbh.update_one(
-                    "UPDATE invitations SET claim_tries = %s WHERE user_id = %s",
-                    (claim_tries, user_id),
->>>>>>> 4c84bde3
                 )
 
     async def create_invitation(self, invitation_token, author, user_id):
@@ -113,7 +75,6 @@
                 if user:
                     raise AlreadyExistsError("User `%s` already exists" % user_id)
 
-<<<<<<< HEAD
                 # Overwrite previous invitation if any
                 await conn.execute(
                     """
@@ -131,28 +92,6 @@
                     author,
                     invitation_token,
                 )
-=======
-    async def create_invitation(self, invitation_token, author, user_id):
-        user = await self.dbh.fetch_one("SELECT 1 FROM users WHERE user_id = %s", (user_id,))
-
-        if user is not None:
-            raise AlreadyExistsError("User `%s` already exists" % user_id)
-
-        # Overwrite previous invitation if any
-        await self.dbh.insert_one(
-            """
-            INSERT INTO invitations (
-                user_id, ts, author, invitation_token, claim_tries
-            ) VALUES (%s, %s, %s, %s, 0)
-            ON CONFLICT (user_id) DO UPDATE SET
-                ts=EXCLUDED.ts,
-                author=EXCLUDED.author,
-                invitation_token=EXCLUDED.invitation_token,
-                claim_tries=EXCLUDED.claim_tries
-            """,
-            (user_id, pendulum.utcnow().int_timestamp, author, invitation_token),
-        )
->>>>>>> 4c84bde3
 
     async def create(self, author, user_id, broadcast_key, devices):
         assert isinstance(broadcast_key, (bytes, bytearray))
@@ -167,12 +106,8 @@
             async with conn.transaction():
                 user = await conn.fetchrow("SELECT 1 FROM users WHERE user_id = $1", user_id)
 
-<<<<<<< HEAD
                 if user:
                     raise AlreadyExistsError("User `%s` already exists" % user_id)
-=======
-        now = pendulum.utcnow().int_timestamp
->>>>>>> 4c84bde3
 
                 now = pendulum.now().int_timestamp
 
@@ -230,7 +165,6 @@
         return user
 
     async def create_device(self, user_id, device_name, verify_key):
-<<<<<<< HEAD
         async with self.dbh.pool.acquire() as conn:
             async with conn.transaction():
                 devices = await conn.fetch(
@@ -251,21 +185,6 @@
                     pendulum.now().int_timestamp,
                     verify_key,
                 )
-=======
-        devices = await self.dbh.fetch_many(
-            "SELECT device_name FROM user_devices WHERE user_id = %s", (user_id,)
-        )
-        if not devices:
-            raise NotFoundError("User `%s` doesn't exists" % user_id)
-
-        if device_name in itertools.chain(*devices):
-            raise AlreadyExistsError("Device `%s@%s` already exists" % (user_id, device_name))
-
-        await self.dbh.insert_one(
-            "INSERT INTO user_devices (user_id, device_name, created_on, verify_key) VALUES (%s, %s, %s, %s)",
-            (user_id, device_name, pendulum.utcnow().int_timestamp, verify_key),
-        )
->>>>>>> 4c84bde3
 
     async def configure_device(self, user_id, device_name, device_verify_key):
         async with self.dbh.pool.acquire() as conn:
@@ -283,7 +202,6 @@
     # raise NotFoundError("Device `%s@%s` doesn't exists" % (user_id, device_name))
 
     async def declare_unconfigured_device(self, token, user_id, device_name):
-<<<<<<< HEAD
         async with self.dbh.pool.acquire() as conn:
             async with conn.transaction():
                 devices = await conn.fetch(
@@ -307,24 +225,6 @@
                     pendulum.now().int_timestamp,
                     token,
                 )
-=======
-        devices = await self.dbh.fetch_many(
-            "SELECT device_name FROM user_devices WHERE user_id = %s", (user_id,)
-        )
-        if not devices:
-            raise NotFoundError("User `%s` doesn't exists" % user_id)
-
-        if device_name in itertools.chain(*devices):
-            raise AlreadyExistsError("Device `%s@%s` already exists" % (user_id, device_name))
-
-        await self.dbh.insert_one(
-            """
-            INSERT INTO user_devices (
-                user_id, device_name, created_on, configure_token
-            ) VALUES (%s, %s, %s, %s)""",
-            (user_id, device_name, pendulum.utcnow().int_timestamp, token),
-        )
->>>>>>> 4c84bde3
 
     async def register_device_configuration_try(
         self, config_try_id, user_id, device_name, device_verify_key, user_privkey_cypherkey
