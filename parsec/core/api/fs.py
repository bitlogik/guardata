--- conflicted
+++ resolved
@@ -151,56 +151,11 @@
     if not core.fs:
         return {"status": "login_required", "reason": "Login required"}
 
-<<<<<<< HEAD
-    req = cmd_MOVE_Schema().load_or_abort(req)
-    if req["src"] == "/":
-        return {"status": "invalid_path", "reason": "Cannot move `/` root folder"}
-
-    if req["dst"] == "/":
-        return {"status": "invalid_path", "reason": "Path `/` already exists"}
-
-    srcdirpath, srcfilename = req["src"].rsplit("/", 1)
-    dstdirpath, dstfilename = req["dst"].rsplit("/", 1)
-
-    src = _normalize_path(req["src"])
-    dst = _normalize_path(req["dst"])
-    if src == dst:
-        return {"status": "invalid_path", "reason": "Cannot move `%s` to itself" % src}
-
-    if dst.startswith(src + "/"):
-        return {
-            "status": "invalid_path",
-            "reason": "Cannot move `%s` to a subdirectory of itself" % src,
-        }
-
-    srcparent = await core.fs.fetch_path(srcdirpath or "/")
-    dstparent = await core.fs.fetch_path(dstdirpath or "/")
-
-    if not isinstance(srcparent, BaseFolderEntry):
-        return {"status": "invalid_path", "reason": "Path `%s` is not a directory" % srcparent.path}
-
-    if not isinstance(dstparent, BaseFolderEntry):
-        return {"status": "invalid_path", "reason": "Path `%s` is not a directory" % dstparent.path}
-
-    if srcfilename not in srcparent:
-        return {"status": "invalid_path", "reason": "Path `%s` doesn't exists" % req["src"]}
-
-    if dstfilename in dstparent:
-        return {"status": "invalid_path", "reason": "Path `%s` already exists" % req["dst"]}
-
-    obj = await srcparent.delete_child(srcfilename)
-    await dstparent.insert_child(dstfilename, obj)
-
-    await dstparent.flush()
-    if srcparent != dstparent:
-        await srcparent.flush()
-=======
     req = cmd_MOVE_Schema().load(req)
     try:
         await core.fs.move(req["src"], req["dst"])
     except FSInvalidPath as exc:
         return {"status": "invalid_path", "reason": str(exc)}
->>>>>>> 625f5a1c
     return {"status": "ok"}
 
 
