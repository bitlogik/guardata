--- conflicted
+++ resolved
@@ -8,10 +8,6 @@
 
 from parsec import __version__ as PARSEC_VERSION
 
-<<<<<<< HEAD
-=======
-from parsec.core.local_device import LocalDeviceError, load_device_with_password
->>>>>>> bc2076ab
 from parsec.core.config import save_config
 from parsec.core.types import (
     BackendActionAddr,
@@ -85,7 +81,6 @@
         self.show()
         self.raise_()
 
-<<<<<<< HEAD
     def set_tab_title(self, tab, title):
         idx = self.tab_center.indexOf(tab)
         if idx == -1:
@@ -127,94 +122,6 @@
         else:
             # Fallback to just create the default login windows
             tab.show_login_widget()
-            self.set_tab_title(tab, _("TAB_TITLE_LOG_IN"))
-=======
-    @pyqtSlot(object, object)
-    def _core_ready(self, core, core_jobs_ctx):
-        self.run_core_ready.emit(core, core_jobs_ctx)
-
-    def start_core(self, device):
-        assert not self.running_core_job
-        assert not self.core
-        assert not self.core_jobs_ctx
-
-        self.running_core_job = self.jobs_ctx.submit_job(
-            ThreadSafeQtSignal(self, "run_core_success"),
-            ThreadSafeQtSignal(self, "run_core_error"),
-            _do_run_core,
-            self.config,
-            device,
-            self.event_bus,
-            ThreadSafeQtSignal(self, "run_core_ready", object, object),
-        )
-
-    def on_run_core_ready(self, core, core_jobs_ctx):
-        self.core = core
-        self.core_jobs_ctx = core_jobs_ctx
-        self.event_bus.send(
-            "gui.config.changed",
-            gui_last_device="{}:{}".format(
-                self.core.device.organization_addr.organization_id, self.core.device.device_id
-            ),
-        )
-        self.logged_in.emit()
-
-    def on_core_run_error(self):
-        assert self.running_core_job.is_finished()
-        if not self.running_core_job.is_cancelled():
-            if "Device has been revoked" in str(self.running_core_job.exc):
-                show_error(self, _("ERR_LOGIN_DEVICE_REVOKED"), exception=self.running_core_job.exc)
-            else:
-                logger.error("Unhandled error", exc_info=self.running_core_job.exc)
-                show_error(self, _("ERR_LOGIN_UNKNOWN"), exception=self.running_core_job.exc)
-        self.running_core_job = None
-        self.core_jobs_ctx = None
-        self.core = None
-        self.logged_out.emit()
-
-    def on_core_run_done(self):
-        assert self.running_core_job.is_finished()
-        self.running_core_job = None
-        self.core_jobs_ctx = None
-        self.core = None
-        self.logged_out.emit()
-
-    def stop_core(self):
-        if self.running_core_job:
-            self.running_core_job.cancel_and_join()
-
-    def on_logged_out(self):
-        self.show_login_widget()
-
-    def on_logged_in(self):
-        self.show_central_widget()
-
-    def logout(self):
-        self.stop_core()
-
-    def login_with_password(self, key_file, password):
-        try:
-            device = load_device_with_password(key_file, password)
-            self.start_core(device)
-        except LocalDeviceError as exc:
-            show_error(self, _("ERR_LOGIN_AUTH_FAILED"), exception=exc)
-
-        except BackendHandshakeAPIVersionError as exc:
-            show_error(self, _("ERR_LOGIN_INCOMPATIBLE_VERSION"), exception=exc)
-
-        except BackendDeviceRevokedError as exc:
-            show_error(self, _("ERR_LOGIN_DEVICE_REVOKED"), exception=exc)
-
-        except BackendHandshakeError as exc:
-            show_error(self, _("ERR_LOGIN_UNKNOWN_USER"), exception=exc)
-
-        except (RuntimeError, MountpointConfigurationError, MountpointDriverCrash) as exc:
-            show_error(self, _("ERR_LOGIN_MOUNTPOINT"), exception=exc)
-
-        except Exception as exc:
-            logger.exception("Unhandled error during login")
-            show_error(self, _("ERR_LOGIN_UNKNOWN"), exception=exc)
->>>>>>> bc2076ab
 
     def close_app(self, force=False):
         self.need_close = True
@@ -262,30 +169,5 @@
             self.jobs_ctx.run_sync(
                 partial(self.event_bus.send, "gui.systray.notif", title="Parsec", msg=msg)
             )
-<<<<<<< HEAD
             self.close_all_tabs()
-            event.accept()
-=======
-            self.stop_core()
-            event.accept()
-
-    def show_central_widget(self):
-        self.clear_widgets()
-        central_widget = CentralWidget(self.core, self.core_jobs_ctx, self.event_bus, parent=self)
-        self.widget_center.layout().addWidget(central_widget)
-        central_widget.logout_requested.connect(self.logout)
-        central_widget.show()
-
-    def show_login_widget(self):
-        self.clear_widgets()
-        login_widget = LoginWidget(self.jobs_ctx, self.event_bus, self.config, parent=self)
-        self.widget_center.layout().addWidget(login_widget)
-        login_widget.login_with_password_clicked.connect(self.login_with_password)
-        login_widget.show()
-
-    def clear_widgets(self):
-        item = self.widget_center.layout().takeAt(0)
-        if item:
-            item.widget().hide()
-            item.widget().setParent(None)
->>>>>>> bc2076ab
+            event.accept()