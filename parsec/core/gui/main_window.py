# Parsec Cloud (https://parsec.cloud) Copyright (c) AGPLv3 2019 Scille SAS

import trio
import traceback
from functools import partial
from structlog import get_logger
from PyQt5.QtCore import QCoreApplication, pyqtSignal, pyqtSlot
from PyQt5.QtWidgets import QMainWindow

from parsec import __version__ as PARSEC_VERSION

from parsec.core.local_device import (
    LocalDeviceError,
    load_device_with_password,
    load_device_with_pkcs11,
)
from parsec.core.config import save_config
from parsec.core.mountpoint import MountpointConfigurationError, MountpointDriverCrash
from parsec.core.backend_connection import (
    BackendHandshakeError,
    BackendHandshakeAPIVersionError,
    BackendDeviceRevokedError,
)
from parsec.core import logged_core_factory
from parsec.core.gui.lang import translate as _
from parsec.core.gui import telemetry
from parsec.core.gui.trio_thread import QtToTrioJobScheduler, ThreadSafeQtSignal
from parsec.core.gui.login_widget import LoginWidget
from parsec.core.gui.central_widget import CentralWidget
from parsec.core.gui.custom_widgets import QuestionDialog, MessageDialog
from parsec.core.gui.starting_guide_dialog import StartingGuideDialog
from parsec.core.gui.ui.main_window import Ui_MainWindow


logger = get_logger()


async def _do_run_core(config, device, event_bus, qt_on_ready):
    async with logged_core_factory(config=config, device=device, event_bus=event_bus) as core:
        if config.mountpoint_enabled:
            await core.mountpoint_manager.mount_all()
        # Create our own job scheduler allows us to cancel all pending
        # jobs depending on us when we logout
        core_jobs_ctx = QtToTrioJobScheduler()
        async with trio.open_nursery() as nursery:
            await nursery.start(core_jobs_ctx._start)
            qt_on_ready.emit(core, core_jobs_ctx)


class MainWindow(QMainWindow, Ui_MainWindow):
    run_core_success = pyqtSignal()
    run_core_error = pyqtSignal()
    run_core_ready = pyqtSignal(object, object)
    logged_in = pyqtSignal()
    logged_out = pyqtSignal()

    def __init__(self, jobs_ctx, event_bus, config, minimize_on_close: bool = False, **kwargs):
        super().__init__(**kwargs)
        self.setupUi(self)

        self.jobs_ctx = jobs_ctx
        self.event_bus = event_bus
        self.config = config
        self.minimize_on_close = minimize_on_close
        self.force_close = False
        self.need_close = False

        self.core = None
        self.core_jobs_ctx = None
        self.runing_core_job = None

        self.run_core_success.connect(self.on_core_run_done)
        self.run_core_error.connect(self.on_core_run_error)
        self.run_core_ready.connect(self.on_run_core_ready)
        self.logged_in.connect(self.on_logged_in)
        self.logged_out.connect(self.on_logged_out)

        self.event_bus.connect("gui.config.changed", self.on_config_updated)

        self.setWindowTitle(
            _(
                "Parsec - Community Edition - {} - Sovereign enclave for sharing "
                "sensitive data on the cloud"
            ).format(PARSEC_VERSION)
        )
        self.show_login_widget()

    def on_config_updated(self, event, **kwargs):
        self.config = self.config.evolve(**kwargs)
        save_config(self.config)
        telemetry.init(self.config)

    def show_starting_guide(self):
        s = StartingGuideDialog(parent=self)
        s.exec_()

    def showMaximized(self):
        super().showMaximized()
        QCoreApplication.processEvents()
        if self.config.gui_first_launch:
            self.show_starting_guide()
            r = QuestionDialog.ask(
                self,
                _("Error reporting"),
                _(
                    "Do you authorize Parsec to send data when it encounters an error to help "
                    "us improve your experience ?"
                ),
            )
            self.event_bus.send("gui.config.changed", gui_first_launch=False, telemetry_enabled=r)
        telemetry.init(self.config)

    def show_top(self):
        self.show()
        self.raise_()

    @pyqtSlot(object, object)
    def _core_ready(self, core, core_jobs_ctx):
        self.run_core_ready.emit(core, core_jobs_ctx)

    def start_core(self, device):
        assert not self.runing_core_job
        assert not self.core
        assert not self.core_jobs_ctx

        self.runing_core_job = self.jobs_ctx.submit_job(
            ThreadSafeQtSignal(self, "run_core_success"),
            ThreadSafeQtSignal(self, "run_core_error"),
            _do_run_core,
            self.config,
            device,
            self.event_bus,
            ThreadSafeQtSignal(self, "run_core_ready", object, object),
        )

    def on_run_core_ready(self, core, core_jobs_ctx):
        self.core = core
        self.core_jobs_ctx = core_jobs_ctx
        self.event_bus.send(
            "gui.config.changed",
            gui_last_device="{}:{}".format(
                self.core.device.organization_addr.organization_id, self.core.device.device_id
            ),
        )
        self.logged_in.emit()

    def on_core_run_error(self):
        assert self.runing_core_job.is_finished()
        if self.runing_core_job.status is not None:
            if "Device has been revoked" in str(self.runing_core_job.exc):
                MessageDialog.show_error(self, _("This device has been revoked."))
            else:
<<<<<<< HEAD
                MessageDialog.show_error(self, _("Unhandled error."))
=======
                logger.error("Unhandled error", exc_info=self.runing_core_job.exc)
                error = "\n".join(traceback.format_tb(self.runing_core_job.exc.__traceback__))
                show_error(self, _("Unhandled error:\n\n{}").format(error))
>>>>>>> ab5ad70b
        self.runing_core_job = None
        self.core_jobs_ctx = None
        self.core = None
        self.logged_out.emit()

    def on_core_run_done(self):
        assert self.runing_core_job.is_finished()
        self.runing_core_job = None
        self.core_jobs_ctx = None
        self.core = None
        self.logged_out.emit()

    def stop_core(self):
        if self.runing_core_job:
            self.runing_core_job.cancel_and_join()

    def on_logged_out(self):
        self.show_login_widget()

    def on_logged_in(self):
        self.show_central_widget()

    def logout(self):
        self.stop_core()

    def login_with_password(self, key_file, password):
        try:
            device = load_device_with_password(key_file, password)
            self.start_core(device)
<<<<<<< HEAD
        except LocalDeviceError:
            MessageDialog.show_error(self, _("Authentication failed."))
=======

        except LocalDeviceError as exc:
            show_error(self, _("Authentication failed ({}).").format(str(exc)))
>>>>>>> ab5ad70b

        except BackendHandshakeAPIVersionError:
            MessageDialog.show_error(self, _("Incompatible backend API version."))  # TODO

        except BackendDeviceRevokedError:
            MessageDialog.show_error(self, _("This device has been revoked."))

        except BackendHandshakeError:
            MessageDialog.show_error(self, _("User not registered in the backend."))

        except (RuntimeError, MountpointConfigurationError, MountpointDriverCrash):
            MessageDialog.show_error(self, _("Mountpoint already in use."))

        except Exception as exc:
<<<<<<< HEAD
            import traceback

            traceback.print_exc()
            MessageDialog.show_error(self, _("Can not login"))
            logger.error("Error while trying to log in: {}".format(str(exc)))
=======
            logger.exception("Unhandled error during login")
            error = "\n".join(traceback.format_tb(exc.__traceback__))
            show_error(self, _("Unhandled error:\n\n{}").format(error))
>>>>>>> ab5ad70b

    def login_with_pkcs11(self, key_file, pkcs11_pin, pkcs11_key, pkcs11_token):
        try:
            device = load_device_with_pkcs11(
                key_file, token_id=pkcs11_token, key_id=pkcs11_key, pin=pkcs11_pin
            )
            self.start_core(device)
        except LocalDeviceError:
            MessageDialog.show_error(self, _("Authentication failed."))

        except BackendHandshakeAPIVersionError:
            MessageDialog.show_error(self, _("Incompatible backend API version."))

        except BackendDeviceRevokedError:
            MessageDialog.show_error(self, _("This device has been revoked."))

        except BackendHandshakeError:
            MessageDialog.show_error(self, _("User not registered in the backend."))

        except (RuntimeError, MountpointConfigurationError, MountpointDriverCrash):
            MessageDialog.show_error(self, _("Mountpoint already in use."))

        except Exception as exc:
<<<<<<< HEAD
            import traceback

            traceback.print_exc()
            MessageDialog.show_error(self, _("Can not login."))
            logger.error("Error while trying to log in: {}".format(str(exc)))
=======
            logger.exception("Unhandled error during login")
            error = "\n".join(traceback.format_tb(exc.__traceback__))
            show_error(self, _("Unhandled error:\n\n{}").format(error))
>>>>>>> ab5ad70b

    def close_app(self, force=False):
        self.need_close = True
        self.force_close = force
        self.close()

    def closeEvent(self, event):
        if self.minimize_on_close and not self.need_close:
            self.hide()
            event.ignore()

        else:
            if self.config.gui_confirmation_before_close and not self.force_close:
                result = QuestionDialog.ask(
                    self, _("Confirmation"), _("Are you sure you want to quit ?")
                )
                if not result:
                    event.ignore()
                    return
            msg = _("Parsec is still running.")
            self.jobs_ctx.run_sync(
                partial(self.event_bus.send, "gui.systray.notif", title="Parsec", msg=msg)
            )
            self.stop_core()
            event.accept()

    def show_central_widget(self):
        self.clear_widgets()
        central_widget = CentralWidget(self.core, self.core_jobs_ctx, self.event_bus, parent=self)
        self.widget_center.layout().addWidget(central_widget)
        central_widget.logout_requested.connect(self.logout)
        central_widget.show()

    def show_login_widget(self):
        self.clear_widgets()
        login_widget = LoginWidget(self.jobs_ctx, self.event_bus, self.config, parent=self)
        self.widget_center.layout().addWidget(login_widget)
        login_widget.login_with_password_clicked.connect(self.login_with_password)
        login_widget.login_with_pkcs11_clicked.connect(self.login_with_pkcs11)
        login_widget.show()

    def clear_widgets(self):
        item = self.widget_center.layout().takeAt(0)
        if item:
            item.widget().disconnect_all()
            item.widget().hide()
            item.widget().setParent(None)<|MERGE_RESOLUTION|>--- conflicted
+++ resolved
@@ -150,13 +150,9 @@
             if "Device has been revoked" in str(self.runing_core_job.exc):
                 MessageDialog.show_error(self, _("This device has been revoked."))
             else:
-<<<<<<< HEAD
-                MessageDialog.show_error(self, _("Unhandled error."))
-=======
                 logger.error("Unhandled error", exc_info=self.runing_core_job.exc)
                 error = "\n".join(traceback.format_tb(self.runing_core_job.exc.__traceback__))
-                show_error(self, _("Unhandled error:\n\n{}").format(error))
->>>>>>> ab5ad70b
+                MessageDialog.show_error(self, _("Unhandled error:\n\n{}").format(error))
         self.runing_core_job = None
         self.core_jobs_ctx = None
         self.core = None
@@ -186,14 +182,8 @@
         try:
             device = load_device_with_password(key_file, password)
             self.start_core(device)
-<<<<<<< HEAD
-        except LocalDeviceError:
-            MessageDialog.show_error(self, _("Authentication failed."))
-=======
-
         except LocalDeviceError as exc:
-            show_error(self, _("Authentication failed ({}).").format(str(exc)))
->>>>>>> ab5ad70b
+            MessageDialog.show_error(self, _("Authentication failed ({}).").format(str(exc)))
 
         except BackendHandshakeAPIVersionError:
             MessageDialog.show_error(self, _("Incompatible backend API version."))  # TODO
@@ -208,17 +198,9 @@
             MessageDialog.show_error(self, _("Mountpoint already in use."))
 
         except Exception as exc:
-<<<<<<< HEAD
-            import traceback
-
-            traceback.print_exc()
-            MessageDialog.show_error(self, _("Can not login"))
-            logger.error("Error while trying to log in: {}".format(str(exc)))
-=======
             logger.exception("Unhandled error during login")
             error = "\n".join(traceback.format_tb(exc.__traceback__))
-            show_error(self, _("Unhandled error:\n\n{}").format(error))
->>>>>>> ab5ad70b
+            MessageDialog.show_error(self, _("Unhandled error:\n\n{}").format(error))
 
     def login_with_pkcs11(self, key_file, pkcs11_pin, pkcs11_key, pkcs11_token):
         try:
@@ -242,17 +224,9 @@
             MessageDialog.show_error(self, _("Mountpoint already in use."))
 
         except Exception as exc:
-<<<<<<< HEAD
-            import traceback
-
-            traceback.print_exc()
-            MessageDialog.show_error(self, _("Can not login."))
-            logger.error("Error while trying to log in: {}".format(str(exc)))
-=======
             logger.exception("Unhandled error during login")
             error = "\n".join(traceback.format_tb(exc.__traceback__))
-            show_error(self, _("Unhandled error:\n\n{}").format(error))
->>>>>>> ab5ad70b
+            MessageDialog.show_error(self, _("Unhandled error:\n\n{}").format(error))
 
     def close_app(self, force=False):
         self.need_close = True
