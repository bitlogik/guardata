--- conflicted
+++ resolved
@@ -64,7 +64,6 @@
         self.show()
         self.raise_()
 
-<<<<<<< HEAD
     def set_tab_title(self, tab, title):
         idx = self.tab_center.indexOf(tab)
         if idx == -1:
@@ -78,99 +77,6 @@
             device = tab.current_device
             self.set_tab_title(
                 tab, f"{device.organization_id}:{device.user_id}@{device.device_name}"
-=======
-    @pyqtSlot(object, object)
-    def _core_ready(self, core, core_jobs_ctx):
-        self.run_core_ready.emit(core, core_jobs_ctx)
-
-    def start_core(self, device):
-        assert not self.running_core_job
-        assert not self.core
-        assert not self.core_jobs_ctx
-
-        self.running_core_job = self.jobs_ctx.submit_job(
-            ThreadSafeQtSignal(self, "run_core_success"),
-            ThreadSafeQtSignal(self, "run_core_error"),
-            _do_run_core,
-            self.config,
-            device,
-            self.event_bus,
-            ThreadSafeQtSignal(self, "run_core_ready", object, object),
-        )
-
-    def on_run_core_ready(self, core, core_jobs_ctx):
-        self.core = core
-        self.core_jobs_ctx = core_jobs_ctx
-        self.event_bus.send(
-            "gui.config.changed",
-            gui_last_device="{}:{}".format(
-                self.core.device.organization_addr.organization_id, self.core.device.device_id
-            ),
-        )
-        self.logged_in.emit()
-
-    def on_core_run_error(self):
-        assert self.running_core_job.is_finished()
-        if not self.running_core_job.is_cancelled():
-            if "Device has been revoked" in str(self.running_core_job.exc):
-                show_error(self, _("ERR_LOGIN_DEVICE_REVOKED"), exception=self.running_core_job.exc)
-            else:
-                logger.error("Unhandled error", exc_info=self.running_core_job.exc)
-                show_error(self, _("ERR_LOGIN_UNKNOWN"), exception=self.running_core_job.exc)
-        self.running_core_job = None
-        self.core_jobs_ctx = None
-        self.core = None
-        self.logged_out.emit()
-
-    def on_core_run_done(self):
-        assert self.running_core_job.is_finished()
-        self.running_core_job = None
-        self.core_jobs_ctx = None
-        self.core = None
-        self.logged_out.emit()
-
-    def stop_core(self):
-        if self.running_core_job:
-            self.running_core_job.cancel_and_join()
-
-    def on_logged_out(self):
-        self.show_login_widget()
-
-    def on_logged_in(self):
-        self.show_central_widget()
-
-    def logout(self):
-        self.stop_core()
-
-    def login_with_password(self, key_file, password):
-        try:
-            device = load_device_with_password(key_file, password)
-            self.start_core(device)
-        except LocalDeviceError as exc:
-            show_error(self, _("ERR_LOGIN_AUTH_FAILED"), exception=exc)
-
-        except BackendHandshakeAPIVersionError as exc:
-            show_error(self, _("ERR_LOGIN_INCOMPATIBLE_VERSION"), exception=exc)
-
-        except BackendDeviceRevokedError as exc:
-            show_error(self, _("ERR_LOGIN_DEVICE_REVOKED"), exception=exc)
-
-        except BackendHandshakeError as exc:
-            show_error(self, _("ERR_LOGIN_UNKNOWN_USER"), exception=exc)
-
-        except (RuntimeError, MountpointConfigurationError, MountpointDriverCrash) as exc:
-            show_error(self, _("ERR_LOGIN_MOUNTPOINT"), exception=exc)
-
-        except Exception as exc:
-            logger.exception("Unhandled error during login")
-            show_error(self, _("ERR_LOGIN_UNKNOWN"), exception=exc)
-
-    def login_with_pkcs11(self, key_file, pkcs11_pin, pkcs11_key, pkcs11_token):
-        try:
-            device = load_device_with_pkcs11(
-                key_file, token_id=pkcs11_token, key_id=pkcs11_key, pin=pkcs11_pin
->>>>>>> aa58ef94
-            )
 
     def add_instance(self, cmd=None, url=None):
         tab = InstanceWidget(self.jobs_ctx, self.event_bus, self.config)
