--- conflicted
+++ resolved
@@ -35,11 +35,7 @@
         self.check_box_send_data.setChecked(self.core_config.telemetry_enabled)
         self.check_box_workspace_color.setChecked(self.core_config.gui_workspace_color)
         self.check_box_windows_left_panel.setChecked(self.core_config.gui_windows_left_panel)
-<<<<<<< HEAD
-=======
-        self.check_box_multiple_instances.setChecked(self.core_config.gui_allow_multiple_instances)
         self.button_check_version.clicked.connect(self.check_version)
->>>>>>> e5481cdd
 
     def check_version(self):
         d = CheckNewVersion(self.jobs_ctx, self.event_bus, self.core_config, parent=self)
