--- conflicted
+++ resolved
@@ -114,20 +114,15 @@
         self.reload_devices()
 
     def on_login_failed(self):
-<<<<<<< HEAD
         item = self.widget.layout().itemAt(0)
         if item:
             lw = item.widget()
             lw.reset()
-=======
-        self.button_login.setEnabled(self.combo_username.count() > 0)
-        self.button_login.setText(_("ACTION_LOG_IN"))
 
     def keyPressEvent(self, event):
         if event.key() in (Qt.Key_Return, Qt.Key_Enter) and self.button_login.isEnabled():
             self.try_login()
         event.accept()
->>>>>>> b0a9c4dc
 
     def reload_devices(self):
         self._clear_widget()
