# Parsec Cloud (https://parsec.cloud) Copyright (c) AGPLv3 2019 Scille SAS

import trio
import signal
from structlog import get_logger
from queue import Queue

from PyQt5.QtCore import QTimer
from PyQt5.QtGui import QFont
from PyQt5.QtWidgets import QApplication

from parsec.core.config import CoreConfig
from parsec.event_bus import EventBus
from parsec.core.ipcinterface import (
    run_ipc_server,
    send_to_ipc_server,
    IPCServerAlreadyRunning,
    IPCServerNotRunning,
)

try:
    from parsec.core.gui import lang
    from parsec.core.gui.new_version import CheckNewVersion
    from parsec.core.gui.systray import systray_available, Systray
    from parsec.core.gui.main_window import MainWindow
<<<<<<< HEAD
    from parsec.core.gui.trio_thread import ThreadSafeQtSignal, run_trio_thread
    from parsec.core.gui import win_registry
=======
    from parsec.core.gui.trio_thread import run_trio_thread
    from parsec.core.gui.custom_dialogs import show_error
    from parsec.core.gui import desktop
>>>>>>> 9fa68511
except ImportError as exc:
    raise ModuleNotFoundError(
        """PyQt forms haven't been generated.
You must install the parsec package or run `python setup.py generate_pyqt_forms`
"""
    ) from exc


logger = get_logger()


def before_quit(systray):
    def _before_quit():
        systray.hide()

    return _before_quit


async def _start_ipc_server(config, main_window, url, result_queue):
    new_instance_needed_qt = ThreadSafeQtSignal(main_window, "new_instance_needed", object)
    foreground_needed_qt = ThreadSafeQtSignal(main_window, "foreground_needed")

    async def cmd_handler(cmd):
        if cmd["cmd"] == "foreground":
            foreground_needed_qt.emit()
        elif cmd["cmd"] == "new_instance":
            new_instance_needed_qt.emit(cmd.get("url"))
        return {"status": "ok"}

    while True:
        try:
            async with run_ipc_server(
                cmd_handler, config.ipc_socket_file, win32_mutex_name=config.ipc_win32_mutex_name
            ):
                result_queue.put("started")
                await trio.sleep_forever()

        except IPCServerAlreadyRunning:
            # Parsec is already started, give it our work then
            try:
                try:
                    await send_to_ipc_server(config.ipc_socket_file, "new_instance", url=url)
                finally:
                    result_queue.put("already_running")
                return

            except IPCServerNotRunning:
                # IPC server has closed, retry to create our own
                continue


def run_gui(config: CoreConfig, url=None):
    logger.info("Starting UI")

    app = QApplication([])
    app.setOrganizationName("Scille")
    app.setOrganizationDomain("parsec.cloud")
    app.setApplicationName("Parsec")

    f = QFont("Arial")
    app.setFont(f)

    lang_key = lang.switch_language(config)

    event_bus = EventBus()
    with run_trio_thread() as jobs_ctx:
        win = MainWindow(
            jobs_ctx=jobs_ctx,
            event_bus=event_bus,
            config=config,
            minimize_on_close=config.gui_tray_enabled and systray_available(),
        )

        result_queue = Queue(maxsize=1)

        class ThreadSafeNoQtSignal(ThreadSafeQtSignal):
            def __init__(self):
                self.qobj = None
                self.signal_name = ""
                self.args_types = ()

            def emit(self, *args):
                pass

        jobs_ctx.submit_job(
            ThreadSafeNoQtSignal(),
            ThreadSafeNoQtSignal(),
            _start_ipc_server,
            config,
            win,
            url,
            result_queue,
        )
        if result_queue.get() == "already_running":
            # Another instance of Parsec already started, nothing more to do
            return

        win.show_top()

        if systray_available():
            systray = Systray(parent=win)
            systray.on_close.connect(win.close_app)
            systray.on_show.connect(win.show_top)
            app.aboutToQuit.connect(before_quit(systray))

        if config.gui_check_version_at_startup:
            CheckNewVersion(jobs_ctx=jobs_ctx, event_bus=event_bus, config=config, parent=win)

        win.showMaximized()

        def kill_window(*args):
            win.close_app(force=True)
            QApplication.quit()

        signal.signal(signal.SIGINT, kill_window)
        # QTimer wakes up the event loop periodically which allows us to close
        # the window even when it is in background.
        timer = QTimer()
        timer.start(400)
        timer.timeout.connect(lambda: None)
        if lang_key:
            event_bus.send("gui.config.changed", gui_language=lang_key)

        return app.exec_()<|MERGE_RESOLUTION|>--- conflicted
+++ resolved
@@ -23,14 +23,7 @@
     from parsec.core.gui.new_version import CheckNewVersion
     from parsec.core.gui.systray import systray_available, Systray
     from parsec.core.gui.main_window import MainWindow
-<<<<<<< HEAD
     from parsec.core.gui.trio_thread import ThreadSafeQtSignal, run_trio_thread
-    from parsec.core.gui import win_registry
-=======
-    from parsec.core.gui.trio_thread import run_trio_thread
-    from parsec.core.gui.custom_dialogs import show_error
-    from parsec.core.gui import desktop
->>>>>>> 9fa68511
 except ImportError as exc:
     raise ModuleNotFoundError(
         """PyQt forms haven't been generated.
