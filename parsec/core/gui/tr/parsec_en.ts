<?xml version="1.0" encoding="utf-8"?>
<!DOCTYPE TS><TS version="2.0">
<context>
    <name>AboutWidget</name>
    <message>
        <location filename="../forms/about_widget.ui" line="14"/>
        <source>Form</source>
        <translation type="unfinished"></translation>
    </message>
    <message>
        <location filename="../forms/about_widget.ui" line="153"/>
        <source>PARSEC_DEVELOPMENT_LABEL</source>
        <translation type="unfinished"></translation>
    </message>
    <message>
        <location filename="../forms/about_widget.ui" line="189"/>
        <source>TITLE_LICENSE</source>
        <translation type="unfinished"></translation>
    </message>
    <message>
        <location filename="../forms/about_widget.ui" line="248"/>
        <source>TITLE_CHANGELOG</source>
        <translation type="unfinished"></translation>
    </message>
</context>
<context>
    <name>BootstrapOrganizationWidget</name>
    <message>
        <location filename="../forms/bootstrap_organization_widget.ui" line="14"/>
        <source>Form</source>
        <translation type="unfinished"></translation>
    </message>
    <message>
        <location filename="../forms/bootstrap_organization_widget.ui" line="52"/>
        <source>LABEL_BOOTSTRAP_ORG_INSTRUCTIONS</source>
        <translation type="unfinished"></translation>
    </message>
    <message>
        <location filename="../forms/bootstrap_organization_widget.ui" line="129"/>
        <source>LABEL_USER_NAME</source>
        <translation type="unfinished"></translation>
    </message>
    <message>
        <location filename="../forms/bootstrap_organization_widget.ui" line="166"/>
        <source>LABEL_DEVICE_NAME</source>
        <translation type="unfinished"></translation>
    </message>
    <message>
        <location filename="../forms/bootstrap_organization_widget.ui" line="203"/>
        <source>LABEL_URL</source>
        <translation type="unfinished"></translation>
    </message>
    <message>
        <location filename="../forms/bootstrap_organization_widget.ui" line="258"/>
        <source>LABEL_PASSWORD</source>
        <translation type="unfinished"></translation>
    </message>
    <message>
        <location filename="../forms/bootstrap_organization_widget.ui" line="301"/>
        <source>LABEL_PASSWORD_CHECK</source>
        <translation type="unfinished"></translation>
    </message>
    <message>
        <location filename="../forms/bootstrap_organization_widget.ui" line="397"/>
        <source>LABEL_PKCS_TOKEN</source>
        <translation type="unfinished"></translation>
    </message>
    <message>
        <location filename="../forms/bootstrap_organization_widget.ui" line="434"/>
        <source>LABEL_PKCS_KEY</source>
        <translation type="unfinished"></translation>
    </message>
    <message>
        <location filename="../forms/bootstrap_organization_widget.ui" line="469"/>
        <source>CHECK_PKCS_AUTH</source>
        <translation type="unfinished"></translation>
    </message>
    <message>
        <location filename="../forms/bootstrap_organization_widget.ui" line="505"/>
        <source>BUTTON_CANCEL</source>
        <translation type="unfinished"></translation>
    </message>
    <message>
        <location filename="../forms/bootstrap_organization_widget.ui" line="520"/>
        <source>BUTTON_BOOTSTRAP_ORG</source>
        <translation type="unfinished"></translation>
    </message>
</context>
<context>
    <name>CentralWidget</name>
    <message>
        <location filename="../forms/central_widget.ui" line="14"/>
        <source>Form</source>
        <translation type="unfinished"></translation>
    </message>
</context>
<context>
    <name>ClaimDeviceWidget</name>
    <message>
        <location filename="../forms/claim_device_widget.ui" line="20"/>
        <source>Form</source>
        <translation type="unfinished"></translation>
    </message>
    <message>
        <location filename="../forms/claim_device_widget.ui" line="49"/>
        <source>LABEL_CLAIM_DEVICE_INSTRUCTIONS</source>
        <translation type="unfinished"></translation>
    </message>
    <message>
        <location filename="../forms/claim_device_widget.ui" line="105"/>
        <source>LABEL_USER_NAME</source>
        <translation type="unfinished"></translation>
    </message>
    <message>
        <location filename="../forms/claim_device_widget.ui" line="145"/>
        <source>LABEL_DEVICE_NAME</source>
        <translation type="unfinished"></translation>
    </message>
    <message>
        <location filename="../forms/claim_device_widget.ui" line="185"/>
        <source>LABEL_TOKEN</source>
        <translation type="unfinished"></translation>
    </message>
    <message>
        <location filename="../forms/claim_device_widget.ui" line="222"/>
        <source>LABEL_URL</source>
        <translation type="unfinished"></translation>
    </message>
    <message>
        <location filename="../forms/claim_device_widget.ui" line="280"/>
        <source>LABEL_PASSWORD</source>
        <translation type="unfinished"></translation>
    </message>
    <message>
        <location filename="../forms/claim_device_widget.ui" line="329"/>
        <source>LABEL_PASSWORD_CHECK</source>
        <translation type="unfinished"></translation>
    </message>
    <message>
        <location filename="../forms/claim_device_widget.ui" line="428"/>
        <source>LABEL_PKCS_TOKEN</source>
        <translation type="unfinished"></translation>
    </message>
    <message>
        <location filename="../forms/claim_device_widget.ui" line="471"/>
        <source>LABEL_PKCS_KEY</source>
        <translation type="unfinished"></translation>
    </message>
    <message>
        <location filename="../forms/claim_device_widget.ui" line="512"/>
        <source>CHECK_PKCS_AUTH</source>
        <translation type="unfinished"></translation>
    </message>
    <message>
        <location filename="../forms/claim_device_widget.ui" line="554"/>
        <source>BUTTON_CLAIM</source>
        <translation type="unfinished"></translation>
    </message>
</context>
<context>
    <name>ClaimDialog</name>
    <message>
        <location filename="../forms/claim_dialog.ui" line="14"/>
        <source>Dialog</source>
        <translation type="unfinished"></translation>
    </message>
    <message>
        <location filename="../forms/claim_dialog.ui" line="137"/>
        <source>BUTTON_CANCEL</source>
        <translation type="unfinished"></translation>
    </message>
</context>
<context>
    <name>ClaimUserWidget</name>
    <message>
        <location filename="../forms/claim_user_widget.ui" line="20"/>
        <source>Form</source>
        <translation type="unfinished"></translation>
    </message>
    <message>
        <location filename="../forms/claim_user_widget.ui" line="55"/>
        <source>LABEL_CLAIM_USER_INSTRUCTIONS</source>
        <translation type="unfinished"></translation>
    </message>
    <message>
        <location filename="../forms/claim_user_widget.ui" line="138"/>
        <source>LABEL_USER_NAME</source>
        <translation type="unfinished"></translation>
    </message>
    <message>
        <location filename="../forms/claim_user_widget.ui" line="178"/>
        <source>LABEL_DEVICE_NAME</source>
        <translation type="unfinished"></translation>
    </message>
    <message>
        <location filename="../forms/claim_user_widget.ui" line="218"/>
        <source>LABEL_TOKEN</source>
        <translation type="unfinished"></translation>
    </message>
    <message>
        <location filename="../forms/claim_user_widget.ui" line="255"/>
        <source>LABEL_URL</source>
        <translation type="unfinished"></translation>
    </message>
    <message>
        <location filename="../forms/claim_user_widget.ui" line="313"/>
        <source>LABEL_PASSWORD</source>
        <translation type="unfinished"></translation>
    </message>
    <message>
        <location filename="../forms/claim_user_widget.ui" line="362"/>
        <source>LABEL_PASSWORD_CHECK</source>
        <translation type="unfinished"></translation>
    </message>
    <message>
        <location filename="../forms/claim_user_widget.ui" line="464"/>
        <source>LABEL_PKCS_TOKEN</source>
        <translation type="unfinished"></translation>
    </message>
    <message>
        <location filename="../forms/claim_user_widget.ui" line="507"/>
        <source>LABEL_PKCS_KEY</source>
        <translation type="unfinished"></translation>
    </message>
    <message>
        <location filename="../forms/claim_user_widget.ui" line="548"/>
        <source>CHECK_PKCS_AUTH</source>
        <translation type="unfinished"></translation>
    </message>
    <message>
        <location filename="../forms/claim_user_widget.ui" line="590"/>
        <source>BUTTON_CLAIM</source>
        <translation type="unfinished"></translation>
    </message>
</context>
<context>
    <name>DeviceButton</name>
    <message>
        <location filename="../forms/device_button.ui" line="31"/>
        <source>Form</source>
        <translation type="unfinished"></translation>
    </message>
</context>
<context>
    <name>DevicesWidget</name>
    <message>
        <location filename="../forms/devices_widget.ui" line="14"/>
        <source>Form</source>
        <translation type="unfinished"></translation>
    </message>
    <message>
        <location filename="../forms/devices_widget.ui" line="68"/>
        <source>LABEL_SEARCH_DEVICES</source>
        <translation type="unfinished"></translation>
    </message>
</context>
<context>
    <name>FilesWidget</name>
    <message>
        <location filename="../forms/files_widget.ui" line="20"/>
        <source>Form</source>
        <translation type="unfinished"></translation>
    </message>
    <message>
        <location filename="../forms/files_widget.ui" line="286"/>
        <source>LABEL_SEARCH_FILES</source>
        <translation type="unfinished"></translation>
    </message>
    <message>
        <location filename="../forms/files_widget.ui" line="386"/>
        <source>LABEL_FILE_NAME</source>
        <translation type="unfinished"></translation>
    </message>
    <message>
        <location filename="../forms/files_widget.ui" line="391"/>
        <source>LABEL_FILE_CREATED</source>
        <translation type="unfinished"></translation>
    </message>
    <message>
        <location filename="../forms/files_widget.ui" line="396"/>
        <source>LABEL_FILE_UPDATED</source>
        <translation type="unfinished"></translation>
    </message>
    <message>
        <location filename="../forms/files_widget.ui" line="401"/>
        <source>LABEL_FILE_SIZE</source>
        <translation type="unfinished"></translation>
    </message>
</context>
<context>
    <name>GlobalSettingsWidget</name>
    <message>
        <location filename="../forms/global_settings_widget.ui" line="14"/>
        <source>Form</source>
        <translation type="unfinished"></translation>
    </message>
    <message>
        <location filename="../forms/global_settings_widget.ui" line="250"/>
        <source>SETTINGS_TITLE_BEHAVIOR</source>
        <translation type="unfinished"></translation>
    </message>
    <message>
        <location filename="../forms/global_settings_widget.ui" line="264"/>
        <source>CHECK_MINIMIZE_IN_TRAY</source>
        <translation type="unfinished"></translation>
    </message>
    <message>
        <location filename="../forms/global_settings_widget.ui" line="342"/>
        <source>SETTINGS_TITLE_LOCALIZATION</source>
        <translation type="unfinished"></translation>
    </message>
    <message>
        <location filename="../forms/global_settings_widget.ui" line="358"/>
        <source>LABEL_LANGUAGE</source>
        <translation type="unfinished"></translation>
    </message>
    <message>
        <location filename="../forms/global_settings_widget.ui" line="440"/>
        <source>SETTINGS_TITLE_VERSION</source>
        <translation type="unfinished"></translation>
    </message>
    <message>
        <location filename="../forms/global_settings_widget.ui" line="456"/>
        <source>CHECK_CHECK_NEW_VERSION</source>
        <translation type="unfinished"></translation>
    </message>
    <message>
        <location filename="../forms/global_settings_widget.ui" line="483"/>
        <source>BUTTON_CHECK_NEW_VERSION</source>
        <translation type="unfinished"></translation>
    </message>
    <message>
        <location filename="../forms/global_settings_widget.ui" line="559"/>
        <source>SETTINGS_TITLE_ERROR_REPORTING</source>
        <translation type="unfinished"></translation>
    </message>
    <message>
        <location filename="../forms/global_settings_widget.ui" line="573"/>
        <source>CHECK_SEND_CRASH_INFO</source>
        <translation type="unfinished"></translation>
    </message>
    <message>
        <location filename="../forms/global_settings_widget.ui" line="634"/>
        <source>SETTINGS_TITLE_INTERFACE</source>
        <translation type="unfinished"></translation>
    </message>
    <message>
        <location filename="../forms/global_settings_widget.ui" line="648"/>
        <source>CHECK_USE_WORKSPACE_COLORS</source>
        <translation type="unfinished"></translation>
    </message>
    <message>
        <location filename="../forms/global_settings_widget.ui" line="736"/>
        <source>BUTTON_SAVE</source>
        <translation type="unfinished"></translation>
    </message>
    <message>
        <location filename="../forms/global_settings_widget.ui" line="278"/>
        <source>CHECK_WINDOWS_MOUNTPOINT</source>
        <translation type="unfinished"></translation>
    </message>
    <message>
        <location filename="../forms/global_settings_widget.ui" line="271"/>
        <source>CHECK_ALLOW_MULTIPLE_INSTANCES</source>
        <translation type="unfinished"></translation>
    </message>
</context>
<context>
    <name>InputDialog</name>
    <message>
        <location filename="../forms/input_dialog.ui" line="20"/>
        <source>Dialog</source>
        <translation type="unfinished"></translation>
    </message>
    <message>
        <location filename="../forms/input_dialog.ui" line="254"/>
        <source>BUTTON_OK</source>
        <translation type="unfinished"></translation>
    </message>
</context>
<context>
    <name>LoadingDialog</name>
    <message>
        <location filename="../forms/loading_dialog.ui" line="14"/>
        <source>Dialog</source>
        <translation type="unfinished"></translation>
    </message>
    <message>
        <location filename="../forms/loading_dialog.ui" line="68"/>
        <source>LABEL_IMPORTING</source>
        <translation type="unfinished"></translation>
    </message>
    <message>
        <location filename="../forms/loading_dialog.ui" line="156"/>
        <source>BUTTON_CANCEL</source>
        <translation type="unfinished"></translation>
    </message>
</context>
<context>
    <name>LoginLoginWidget</name>
    <message>
        <location filename="../forms/login_login_widget.ui" line="26"/>
        <source>Form</source>
        <translation type="unfinished"></translation>
    </message>
    <message>
        <location filename="../forms/login_login_widget.ui" line="129"/>
        <source>LABEL_IDENTIFIER</source>
        <translation type="unfinished"></translation>
    </message>
    <message>
        <location filename="../forms/login_login_widget.ui" line="184"/>
        <source>LABEL_PASSWORD</source>
        <translation type="unfinished"></translation>
    </message>
    <message>
        <location filename="../forms/login_login_widget.ui" line="256"/>
        <source>LABEL_PKCS_PIN</source>
        <translation type="unfinished"></translation>
    </message>
    <message>
        <location filename="../forms/login_login_widget.ui" line="299"/>
        <source>LABEL_PKCS_TOKEN</source>
        <translation type="unfinished"></translation>
    </message>
    <message>
        <location filename="../forms/login_login_widget.ui" line="336"/>
        <source>LABEL_PKCS_KEY</source>
        <translation type="unfinished"></translation>
    </message>
    <message>
        <location filename="../forms/login_login_widget.ui" line="374"/>
        <source>CHECK_PKCS_AUTH</source>
        <translation type="unfinished"></translation>
    </message>
    <message>
        <location filename="../forms/login_login_widget.ui" line="425"/>
        <source>BUTTON_LOG_IN</source>
        <translation type="unfinished"></translation>
    </message>
</context>
<context>
    <name>LoginWidget</name>
    <message>
        <location filename="../forms/login_widget.ui" line="26"/>
        <source>Form</source>
        <translation type="unfinished"></translation>
    </message>
    <message>
        <location filename="../forms/login_widget.ui" line="317"/>
        <source>BUTTON_REGISTER_NEW_USER</source>
        <translation type="unfinished"></translation>
    </message>
    <message>
        <location filename="../forms/login_widget.ui" line="342"/>
        <source>BUTTON_REGISTER_NEW_DEVICE</source>
        <translation type="unfinished"></translation>
    </message>
    <message>
        <location filename="../forms/login_widget.ui" line="367"/>
        <source>BUTTON_LOG_IN</source>
        <translation type="unfinished"></translation>
    </message>
    <message>
        <location filename="../forms/login_widget.ui" line="389"/>
        <source>BUTTON_BOOTSTRAP_ORG</source>
        <translation type="unfinished"></translation>
    </message>
    <message>
        <location filename="../forms/login_widget.ui" line="408"/>
        <source>BUTTON_SETTINGS</source>
        <translation type="unfinished"></translation>
    </message>
</context>
<context>
    <name>MainWindow</name>
    <message>
        <location filename="../forms/main_window.ui" line="14"/>
        <source>PARSEC_WINDOW_TITLE</source>
        <translation type="unfinished"></translation>
    </message>
</context>
<context>
    <name>MenuWidget</name>
    <message>
        <location filename="../forms/menu_widget.ui" line="14"/>
        <source>Form</source>
        <translation type="unfinished"></translation>
    </message>
    <message>
        <location filename="../forms/menu_widget.ui" line="187"/>
        <source>MENU_DOCUMENTS</source>
        <translation type="unfinished"></translation>
    </message>
    <message>
        <location filename="../forms/menu_widget.ui" line="243"/>
        <source>MENU_USERS</source>
        <translation type="unfinished"></translation>
    </message>
    <message>
        <location filename="../forms/menu_widget.ui" line="299"/>
        <source>MENU_DEVICES</source>
        <translation type="unfinished"></translation>
    </message>
    <message>
        <location filename="../forms/menu_widget.ui" line="358"/>
        <source>MENU_SETTINGS</source>
        <translation type="unfinished"></translation>
    </message>
    <message>
        <location filename="../forms/menu_widget.ui" line="442"/>
        <source>BACKEND_STATE_DISCONNECTED</source>
        <translation type="unfinished"></translation>
    </message>
    <message>
        <location filename="../forms/menu_widget.ui" line="628"/>
        <source>BUTTON_LOG_OUT</source>
        <translation type="unfinished"></translation>
    </message>
</context>
<context>
    <name>MessageDialog</name>
    <message>
        <location filename="../forms/message_dialog.ui" line="32"/>
        <source>Dialog</source>
        <translation type="unfinished"></translation>
    </message>
    <message>
        <location filename="../forms/message_dialog.ui" line="341"/>
        <source>BUTTON_DETAILS</source>
        <translation type="unfinished"></translation>
    </message>
    <message>
        <location filename="../forms/message_dialog.ui" line="372"/>
        <source>BUTTON_COPY_TO_CLIPBOARD</source>
        <translation type="unfinished"></translation>
    </message>
    <message>
        <location filename="../forms/message_dialog.ui" line="304"/>
<<<<<<< HEAD
        <source>PushButton</source>
=======
        <source>BUTTON_CONTINUE</source>
>>>>>>> e5481cdd
        <translation type="unfinished"></translation>
    </message>
</context>
<context>
    <name>MountWidget</name>
    <message>
        <location filename="../forms/mount_widget.ui" line="14"/>
        <source>Form</source>
        <translation type="unfinished"></translation>
    </message>
</context>
<context>
    <name>NetworkSettingsWidget</name>
    <message>
        <location filename="../forms/network_settings_widget.ui" line="14"/>
        <source>Form</source>
        <translation type="unfinished"></translation>
    </message>
    <message>
        <location filename="../forms/network_settings_widget.ui" line="127"/>
        <source>SETTINGS_TITLE_PROXY</source>
        <translation type="unfinished"></translation>
    </message>
    <message>
        <location filename="../forms/network_settings_widget.ui" line="146"/>
        <source>LABEL_PROXY_TYPE</source>
        <translation type="unfinished"></translation>
    </message>
    <message>
        <location filename="../forms/network_settings_widget.ui" line="166"/>
        <source>LABEL_NO_PROXY</source>
        <translation type="unfinished"></translation>
    </message>
    <message>
        <location filename="../forms/network_settings_widget.ui" line="171"/>
        <source>LABEL_PROXY_HTTP</source>
        <translation type="unfinished"></translation>
    </message>
    <message>
        <location filename="../forms/network_settings_widget.ui" line="176"/>
        <source>LABEL_PROXY_SOCKS4</source>
        <translation type="unfinished"></translation>
    </message>
    <message>
        <location filename="../forms/network_settings_widget.ui" line="181"/>
        <source>LABEL_PROXY_SOCKS5</source>
        <translation type="unfinished"></translation>
    </message>
    <message>
        <location filename="../forms/network_settings_widget.ui" line="232"/>
        <source>LABEL_HOST</source>
        <translation type="unfinished"></translation>
    </message>
    <message>
        <location filename="../forms/network_settings_widget.ui" line="254"/>
        <source>LABEL_PORT</source>
        <translation type="unfinished"></translation>
    </message>
    <message>
        <location filename="../forms/network_settings_widget.ui" line="280"/>
        <source>LABEL_USER_NAME</source>
        <translation type="unfinished"></translation>
    </message>
    <message>
        <location filename="../forms/network_settings_widget.ui" line="305"/>
        <source>LABEL_PASSWORD</source>
        <translation type="unfinished"></translation>
    </message>
    <message>
        <location filename="../forms/network_settings_widget.ui" line="374"/>
        <source>SETTINGS_TITLE_SPEED_LIMITS</source>
        <translation type="unfinished"></translation>
    </message>
    <message>
        <location filename="../forms/network_settings_widget.ui" line="388"/>
        <source>LABEL_UPLOAD</source>
        <translation type="unfinished"></translation>
    </message>
    <message>
        <location filename="../forms/network_settings_widget.ui" line="477"/>
        <source>LABEL_SPEED_NO_LIMIT</source>
        <translation type="unfinished"></translation>
    </message>
    <message>
        <location filename="../forms/network_settings_widget.ui" line="492"/>
        <source>LABEL_SPEED_LIMIT_TO</source>
        <translation type="unfinished"></translation>
    </message>
    <message>
        <location filename="../forms/network_settings_widget.ui" line="536"/>
        <source>LABEL_KB_S</source>
        <translation type="unfinished"></translation>
    </message>
    <message>
        <location filename="../forms/network_settings_widget.ui" line="470"/>
        <source>LABEL_DOWNLOAD</source>
        <translation type="unfinished"></translation>
    </message>
    <message>
        <location filename="../forms/network_settings_widget.ui" line="599"/>
        <source>SETTINGS_TITLE_MISC</source>
        <translation type="unfinished"></translation>
    </message>
    <message>
        <location filename="../forms/network_settings_widget.ui" line="613"/>
        <source>LABEL_SIM_CONNECTIONS</source>
        <translation type="unfinished"></translation>
    </message>
    <message>
        <location filename="../forms/network_settings_widget.ui" line="724"/>
        <source>BUTTON_SAVE</source>
        <translation type="unfinished"></translation>
    </message>
</context>
<context>
    <name>NewVersionAvailable</name>
    <message>
        <location filename="../forms/new_version_available.ui" line="14"/>
        <source>Form</source>
        <translation type="unfinished"></translation>
    </message>
    <message>
        <location filename="../forms/new_version_available.ui" line="85"/>
        <source>BUTTON_DOWNLOAD</source>
        <translation type="unfinished"></translation>
    </message>
    <message>
        <location filename="../forms/new_version_available.ui" line="151"/>
        <source>BUTTON_IGNORE</source>
        <translation type="unfinished"></translation>
    </message>
</context>
<context>
    <name>NewVersionDialog</name>
    <message>
        <location filename="../forms/new_version_dialog.ui" line="26"/>
        <source>Dialog</source>
        <translation type="unfinished"></translation>
    </message>
</context>
<context>
    <name>NewVersionInfo</name>
    <message>
        <location filename="../forms/new_version_info.ui" line="14"/>
        <source>Form</source>
        <translation type="unfinished"></translation>
    </message>
    <message>
        <location filename="../forms/new_version_info.ui" line="43"/>
        <source>LABEL_CHECKING_NEW_VERSION</source>
        <translation type="unfinished"></translation>
    </message>
    <message>
        <location filename="../forms/new_version_info.ui" line="58"/>
        <source>LABEL_NEW_VERSION_ERROR</source>
        <translation type="unfinished"></translation>
    </message>
    <message>
        <location filename="../forms/new_version_info.ui" line="73"/>
        <source>LABEL_VERSION_UPDATE_TO_DATE</source>
        <translation type="unfinished"></translation>
    </message>
    <message>
        <location filename="../forms/new_version_info.ui" line="123"/>
        <source>BUTTON_CLOSE</source>
        <translation type="unfinished"></translation>
    </message>
</context>
<context>
    <name>NotificationCenterWidget</name>
    <message>
        <location filename="../forms/notification_center_widget.ui" line="32"/>
        <source>Form</source>
        <translation type="unfinished"></translation>
    </message>
    <message>
        <location filename="../forms/notification_center_widget.ui" line="154"/>
        <source>LABEL_NOTIFICATIONS</source>
        <translation type="unfinished"></translation>
    </message>
</context>
<context>
    <name>NotificationWidget</name>
    <message>
        <location filename="../forms/notification_widget.ui" line="32"/>
        <source>Form</source>
        <translation type="unfinished"></translation>
    </message>
</context>
<context>
    <name>PasswordChangeDialog</name>
    <message>
        <location filename="../forms/password_change_dialog.ui" line="14"/>
        <source>Dialog</source>
        <translation type="unfinished"></translation>
    </message>
    <message>
        <location filename="../forms/password_change_dialog.ui" line="123"/>
        <source>LABEL_CHANGE_PASSWORD</source>
        <translation type="unfinished"></translation>
    </message>
    <message>
        <location filename="../forms/password_change_dialog.ui" line="146"/>
        <source>LABEL_PASSWORD_OLD</source>
        <translation type="unfinished"></translation>
    </message>
    <message>
        <location filename="../forms/password_change_dialog.ui" line="153"/>
        <source>LABEL_PASSWORD</source>
        <translation type="unfinished"></translation>
    </message>
    <message>
        <location filename="../forms/password_change_dialog.ui" line="160"/>
        <source>LABEL_PASSWORD_CHECK</source>
        <translation type="unfinished"></translation>
    </message>
    <message>
        <location filename="../forms/password_change_dialog.ui" line="237"/>
        <source>BUTTON_CHANGE_PASSWORD</source>
        <translation type="unfinished"></translation>
    </message>
    <message>
        <location filename="../forms/password_change_dialog.ui" line="273"/>
        <source>BUTTON_CANCEL</source>
        <translation type="unfinished"></translation>
    </message>
</context>
<context>
    <name>QuestionDialog</name>
    <message>
        <location filename="../forms/question_dialog.ui" line="32"/>
        <source>Dialog</source>
        <translation type="unfinished"></translation>
    </message>
    <message>
        <location filename="../forms/question_dialog.ui" line="300"/>
        <source>BUTTON_NO</source>
        <translation type="unfinished"></translation>
    </message>
    <message>
        <location filename="../forms/question_dialog.ui" line="332"/>
        <source>BUTTON_YES</source>
        <translation type="unfinished"></translation>
    </message>
</context>
<context>
    <name>RegisterDeviceDialog</name>
    <message>
        <location filename="../forms/register_device_dialog.ui" line="29"/>
        <source>TITLE_REGISTER_NEW_DEVICE</source>
        <translation type="unfinished"></translation>
    </message>
    <message>
        <location filename="../forms/register_device_dialog.ui" line="88"/>
        <source>LABEL_REGISTER_NEW_DEVICE</source>
        <translation type="unfinished"></translation>
    </message>
    <message>
        <location filename="../forms/register_device_dialog.ui" line="179"/>
        <source>LABEL_DEVICE_NAME</source>
        <translation type="unfinished"></translation>
    </message>
    <message>
        <location filename="../forms/register_device_dialog.ui" line="128"/>
        <source>LABEL_REGISTER_DEVICE_INSTRUCTIONS</source>
        <translation type="unfinished"></translation>
    </message>
    <message>
        <location filename="../forms/register_device_dialog.ui" line="154"/>
        <source>LABEL_URL</source>
        <translation type="unfinished"></translation>
    </message>
    <message>
        <location filename="../forms/register_device_dialog.ui" line="191"/>
        <source>LABEL_TOKEN</source>
        <translation type="unfinished"></translation>
    </message>
    <message>
        <location filename="../forms/register_device_dialog.ui" line="337"/>
        <source>BUTTON_REGISTER_DEVICE</source>
        <translation type="unfinished"></translation>
    </message>
    <message>
        <location filename="../forms/register_device_dialog.ui" line="355"/>
        <source>BUTTON_CANCEL</source>
        <translation type="unfinished"></translation>
    </message>
    <message>
        <location filename="../forms/register_device_dialog.ui" line="406"/>
        <source>BUTTON_CLOSE</source>
        <translation type="unfinished"></translation>
    </message>
    <message>
        <location filename="../forms/register_device_dialog.ui" line="270"/>
        <source>BUTTON_COPY_TO_CLIPBOARD</source>
        <translation type="unfinished"></translation>
    </message>
</context>
<context>
    <name>RegisterUserDialog</name>
    <message>
        <location filename="../forms/register_user_dialog.ui" line="26"/>
        <source>TITLE_REGISTER_NEW_USER</source>
        <translation type="unfinished"></translation>
    </message>
    <message>
        <location filename="../forms/register_user_dialog.ui" line="83"/>
        <source>LABEL_REGISTER_NEW_USER</source>
        <translation type="unfinished"></translation>
    </message>
    <message>
        <location filename="../forms/register_user_dialog.ui" line="181"/>
        <source>LABEL_USER_NAME</source>
        <translation type="unfinished"></translation>
    </message>
    <message>
        <location filename="../forms/register_user_dialog.ui" line="103"/>
        <source>CHECK_USER_IS_ADMIN</source>
        <translation type="unfinished"></translation>
    </message>
    <message>
        <location filename="../forms/register_user_dialog.ui" line="130"/>
        <source>LABEL_REGISTER_USER_INSTRUCTIONS</source>
        <translation type="unfinished"></translation>
    </message>
    <message>
        <location filename="../forms/register_user_dialog.ui" line="156"/>
        <source>LABEL_URL</source>
        <translation type="unfinished"></translation>
    </message>
    <message>
        <location filename="../forms/register_user_dialog.ui" line="193"/>
        <source>LABEL_TOKEN</source>
        <translation type="unfinished"></translation>
    </message>
    <message>
        <location filename="../forms/register_user_dialog.ui" line="342"/>
        <source>BUTTON_CANCEL</source>
        <translation type="unfinished"></translation>
    </message>
    <message>
        <location filename="../forms/register_user_dialog.ui" line="360"/>
        <source>BUTTON_REGISTER_USER</source>
        <translation type="unfinished"></translation>
    </message>
    <message>
        <location filename="../forms/register_user_dialog.ui" line="411"/>
        <source>BUTTON_CLOSE</source>
        <translation type="unfinished"></translation>
    </message>
    <message>
        <location filename="../forms/register_user_dialog.ui" line="272"/>
        <source>BUTTON_COPY_TO_CLIPBOARD</source>
        <translation type="unfinished"></translation>
    </message>
</context>
<context>
    <name>ReplaceDialog</name>
    <message>
        <location filename="../forms/replace_dialog.ui" line="14"/>
        <source>Dialog</source>
        <translation type="unfinished"></translation>
    </message>
    <message>
        <location filename="../forms/replace_dialog.ui" line="234"/>
        <source>BUTTON_SKIP</source>
        <translation type="unfinished"></translation>
    </message>
    <message>
        <location filename="../forms/replace_dialog.ui" line="255"/>
        <source>BUTTON_REPLACE</source>
        <translation type="unfinished"></translation>
    </message>
    <message>
        <location filename="../forms/replace_dialog.ui" line="285"/>
        <source>CHECK_DO_THE_SAME</source>
        <translation type="unfinished"></translation>
    </message>
</context>
<context>
    <name>SettingsDialog</name>
    <message>
        <location filename="../forms/settings_dialog.ui" line="14"/>
        <source>TITLE_SETTINGS</source>
        <translation type="unfinished"></translation>
    </message>
    <message>
        <location filename="../forms/settings_dialog.ui" line="196"/>
        <source>BUTTON_CLOSE</source>
        <translation type="unfinished"></translation>
    </message>
</context>
<context>
    <name>SettingsWidget</name>
    <message>
        <location filename="../forms/settings_widget.ui" line="23"/>
        <source>Form</source>
        <translation type="unfinished"></translation>
    </message>
</context>
<context>
    <name>SharingWidget</name>
    <message>
        <location filename="../forms/sharing_widget.ui" line="20"/>
        <source>Form</source>
        <translation type="unfinished"></translation>
    </message>
</context>
<context>
    <name>StartingGuideDialog</name>
    <message>
        <location filename="../forms/starting_guide_dialog.ui" line="26"/>
        <source>Dialog</source>
        <translation type="unfinished"></translation>
    </message>
    <message>
        <location filename="../forms/starting_guide_dialog.ui" line="350"/>
        <source>BUTTON_BACK</source>
        <translation type="unfinished"></translation>
    </message>
    <message>
        <location filename="../forms/starting_guide_dialog.ui" line="407"/>
        <source>BUTTON_START</source>
        <translation type="unfinished"></translation>
    </message>
</context>
<context>
    <name>TsWsDialog</name>
    <message>
        <location filename="../forms/ts_ws_dialog.ui" line="68"/>
        <source>WORKSPACE_REENCRYPTION_INFO</source>
        <translation type="unfinished"></translation>
    </message>
    <message>
        <location filename="../forms/ts_ws_dialog.ui" line="86"/>
        <source>WORKSPACE_REENCRYPTION_SELECT_DATE</source>
        <translation type="unfinished"></translation>
    </message>
    <message>
        <location filename="../forms/ts_ws_dialog.ui" line="105"/>
        <source>WORKSPACE_REENCRYPTION_SELECT_TIME</source>
        <translation type="unfinished"></translation>
    </message>
    <message>
        <location filename="../forms/ts_ws_dialog.ui" line="155"/>
        <source>WORKSPACE_REENCRYPTION_MOUNT</source>
        <translation type="unfinished"></translation>
    </message>
    <message>
        <location filename="../forms/ts_ws_dialog.ui" line="221"/>
        <source>BUTTON_CLOSE</source>
        <translation type="unfinished"></translation>
    </message>
</context>
<context>
    <name>UserButton</name>
    <message>
        <location filename="../forms/user_button.ui" line="31"/>
        <source>Form</source>
        <translation type="unfinished"></translation>
    </message>
</context>
<context>
    <name>UsersWidget</name>
    <message>
        <location filename="../forms/users_widget.ui" line="14"/>
        <source>Form</source>
        <translation type="unfinished"></translation>
    </message>
    <message>
        <location filename="../forms/users_widget.ui" line="96"/>
        <source>LABEL_SEARCH_USERS</source>
        <translation type="unfinished"></translation>
    </message>
</context>
<context>
    <name>WorkspaceButton</name>
    <message>
        <location filename="../forms/workspace_button.ui" line="31"/>
        <source>Form</source>
        <translation type="unfinished"></translation>
    </message>
    <message>
        <location filename="../forms/workspace_button.ui" line="165"/>
        <source>LABEL_WORKSPACE_OWNER</source>
        <translation type="unfinished"></translation>
    </message>
    <message>
        <location filename="../forms/workspace_button.ui" line="193"/>
        <source>LABEL_WORKSPACE_SHARED</source>
        <translation type="unfinished"></translation>
    </message>
    <message>
        <location filename="../forms/workspace_button.ui" line="270"/>
        <source>LABEL_WORKSPACE_EMPTY</source>
        <translation type="unfinished"></translation>
    </message>
    <message>
        <location filename="../forms/workspace_button.ui" line="443"/>
        <source>LABEL_RENAME_WORKSPACE</source>
        <translation type="unfinished"></translation>
    </message>
    <message>
        <location filename="../forms/workspace_button.ui" line="509"/>
        <source>LABEL_SHARE_WORKSPACE</source>
        <translation type="unfinished"></translation>
    </message>
    <message>
        <location filename="../forms/workspace_button.ui" line="623"/>
        <source>LABEL_ENCRYPT_WORKSPACE</source>
        <translation type="unfinished"></translation>
    </message>
    <message>
        <location filename="../forms/workspace_button.ui" line="686"/>
        <source>LABEL_DELETE_WORKSPACE</source>
        <translation type="unfinished"></translation>
    </message>
    <message>
        <location filename="../forms/workspace_button.ui" line="572"/>
        <source>LABEL_MOUNT_TIMESTAMP</source>
        <translation type="unfinished"></translation>
    </message>
</context>
<context>
    <name>WorkspaceSharingDialog</name>
    <message>
        <location filename="../forms/workspace_sharing_dialog.ui" line="14"/>
        <source>TITLE_WORKSPACE_SHARING</source>
        <translation type="unfinished"></translation>
    </message>
    <message>
        <location filename="../forms/workspace_sharing_dialog.ui" line="94"/>
        <source>LABEL_SHARE_WITH</source>
        <translation type="unfinished"></translation>
    </message>
    <message>
        <location filename="../forms/workspace_sharing_dialog.ui" line="162"/>
        <source>BUTTON_SHARE</source>
        <translation type="unfinished"></translation>
    </message>
    <message>
        <location filename="../forms/workspace_sharing_dialog.ui" line="339"/>
        <source>BUTTON_UPDATE</source>
        <translation type="unfinished"></translation>
    </message>
    <message>
        <location filename="../forms/workspace_sharing_dialog.ui" line="389"/>
        <source>BUTTON_CLOSE</source>
        <translation type="unfinished"></translation>
    </message>
</context>
<context>
    <name>WorkspacesWidget</name>
    <message>
        <location filename="../forms/workspaces_widget.ui" line="14"/>
        <source>Form</source>
        <translation type="unfinished"></translation>
    </message>
    <message>
        <location filename="../forms/workspaces_widget.ui" line="85"/>
        <source>WORKSPACE_SEARCH</source>
        <translation type="unfinished"></translation>
    </message>
</context>
</TS><|MERGE_RESOLUTION|>--- conflicted
+++ resolved
@@ -305,63 +305,58 @@
         <translation type="unfinished"></translation>
     </message>
     <message>
-        <location filename="../forms/global_settings_widget.ui" line="342"/>
+        <location filename="../forms/global_settings_widget.ui" line="335"/>
         <source>SETTINGS_TITLE_LOCALIZATION</source>
         <translation type="unfinished"></translation>
     </message>
     <message>
-        <location filename="../forms/global_settings_widget.ui" line="358"/>
+        <location filename="../forms/global_settings_widget.ui" line="351"/>
         <source>LABEL_LANGUAGE</source>
         <translation type="unfinished"></translation>
     </message>
     <message>
-        <location filename="../forms/global_settings_widget.ui" line="440"/>
+        <location filename="../forms/global_settings_widget.ui" line="433"/>
         <source>SETTINGS_TITLE_VERSION</source>
         <translation type="unfinished"></translation>
     </message>
     <message>
-        <location filename="../forms/global_settings_widget.ui" line="456"/>
+        <location filename="../forms/global_settings_widget.ui" line="449"/>
         <source>CHECK_CHECK_NEW_VERSION</source>
         <translation type="unfinished"></translation>
     </message>
     <message>
-        <location filename="../forms/global_settings_widget.ui" line="483"/>
+        <location filename="../forms/global_settings_widget.ui" line="476"/>
         <source>BUTTON_CHECK_NEW_VERSION</source>
         <translation type="unfinished"></translation>
     </message>
     <message>
-        <location filename="../forms/global_settings_widget.ui" line="559"/>
+        <location filename="../forms/global_settings_widget.ui" line="552"/>
         <source>SETTINGS_TITLE_ERROR_REPORTING</source>
         <translation type="unfinished"></translation>
     </message>
     <message>
-        <location filename="../forms/global_settings_widget.ui" line="573"/>
+        <location filename="../forms/global_settings_widget.ui" line="566"/>
         <source>CHECK_SEND_CRASH_INFO</source>
         <translation type="unfinished"></translation>
     </message>
     <message>
-        <location filename="../forms/global_settings_widget.ui" line="634"/>
+        <location filename="../forms/global_settings_widget.ui" line="627"/>
         <source>SETTINGS_TITLE_INTERFACE</source>
         <translation type="unfinished"></translation>
     </message>
     <message>
-        <location filename="../forms/global_settings_widget.ui" line="648"/>
+        <location filename="../forms/global_settings_widget.ui" line="641"/>
         <source>CHECK_USE_WORKSPACE_COLORS</source>
         <translation type="unfinished"></translation>
     </message>
     <message>
-        <location filename="../forms/global_settings_widget.ui" line="736"/>
+        <location filename="../forms/global_settings_widget.ui" line="729"/>
         <source>BUTTON_SAVE</source>
         <translation type="unfinished"></translation>
     </message>
     <message>
-        <location filename="../forms/global_settings_widget.ui" line="278"/>
+        <location filename="../forms/global_settings_widget.ui" line="271"/>
         <source>CHECK_WINDOWS_MOUNTPOINT</source>
-        <translation type="unfinished"></translation>
-    </message>
-    <message>
-        <location filename="../forms/global_settings_widget.ui" line="271"/>
-        <source>CHECK_ALLOW_MULTIPLE_INSTANCES</source>
         <translation type="unfinished"></translation>
     </message>
 </context>
@@ -537,11 +532,7 @@
     </message>
     <message>
         <location filename="../forms/message_dialog.ui" line="304"/>
-<<<<<<< HEAD
-        <source>PushButton</source>
-=======
         <source>BUTTON_CONTINUE</source>
->>>>>>> e5481cdd
         <translation type="unfinished"></translation>
     </message>
 </context>
@@ -820,6 +811,11 @@
         <translation type="unfinished"></translation>
     </message>
     <message>
+        <location filename="../forms/register_device_dialog.ui" line="270"/>
+        <source>BUTTON_COPY_TO_CLIPBOARD</source>
+        <translation type="unfinished"></translation>
+    </message>
+    <message>
         <location filename="../forms/register_device_dialog.ui" line="337"/>
         <source>BUTTON_REGISTER_DEVICE</source>
         <translation type="unfinished"></translation>
@@ -834,11 +830,6 @@
         <source>BUTTON_CLOSE</source>
         <translation type="unfinished"></translation>
     </message>
-    <message>
-        <location filename="../forms/register_device_dialog.ui" line="270"/>
-        <source>BUTTON_COPY_TO_CLIPBOARD</source>
-        <translation type="unfinished"></translation>
-    </message>
 </context>
 <context>
     <name>RegisterUserDialog</name>
@@ -878,6 +869,11 @@
         <translation type="unfinished"></translation>
     </message>
     <message>
+        <location filename="../forms/register_user_dialog.ui" line="272"/>
+        <source>BUTTON_COPY_TO_CLIPBOARD</source>
+        <translation type="unfinished"></translation>
+    </message>
+    <message>
         <location filename="../forms/register_user_dialog.ui" line="342"/>
         <source>BUTTON_CANCEL</source>
         <translation type="unfinished"></translation>
@@ -892,11 +888,6 @@
         <source>BUTTON_CLOSE</source>
         <translation type="unfinished"></translation>
     </message>
-    <message>
-        <location filename="../forms/register_user_dialog.ui" line="272"/>
-        <source>BUTTON_COPY_TO_CLIPBOARD</source>
-        <translation type="unfinished"></translation>
-    </message>
 </context>
 <context>
     <name>ReplaceDialog</name>
@@ -1050,6 +1041,11 @@
         <translation type="unfinished"></translation>
     </message>
     <message>
+        <location filename="../forms/workspace_button.ui" line="572"/>
+        <source>LABEL_MOUNT_TIMESTAMP</source>
+        <translation type="unfinished"></translation>
+    </message>
+    <message>
         <location filename="../forms/workspace_button.ui" line="623"/>
         <source>LABEL_ENCRYPT_WORKSPACE</source>
         <translation type="unfinished"></translation>
@@ -1059,11 +1055,6 @@
         <source>LABEL_DELETE_WORKSPACE</source>
         <translation type="unfinished"></translation>
     </message>
-    <message>
-        <location filename="../forms/workspace_button.ui" line="572"/>
-        <source>LABEL_MOUNT_TIMESTAMP</source>
-        <translation type="unfinished"></translation>
-    </message>
 </context>
 <context>
     <name>WorkspaceSharingDialog</name>
