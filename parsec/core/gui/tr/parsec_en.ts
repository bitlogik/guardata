--- conflicted
+++ resolved
@@ -1038,30 +1038,22 @@
         <translation type="unfinished"></translation>
     </message>
     <message>
-        <location filename="../forms/settings_widget.ui" line="349"/>
+        <location filename="../forms/settings_widget.ui" line="347"/>
         <source>TEXT_SETTINGS_INTERFACE_TITLE</source>
         <translation type="unfinished"></translation>
     </message>
     <message>
-<<<<<<< HEAD
-        <location filename="../forms/settings_widget.ui" line="425"/>
-=======
-        <location filename="../forms/settings_widget.ui" line="363"/>
->>>>>>> 395b8a2a
+        <location filename="../forms/settings_widget.ui" line="372"/>
         <source>TEXT_SETTINGS_CHECK_USE_WORKSPACES_COLORS</source>
         <translation type="unfinished"></translation>
     </message>
     <message>
-<<<<<<< HEAD
-        <location filename="../forms/settings_widget.ui" line="515"/>
-=======
-        <location filename="../forms/settings_widget.ui" line="453"/>
->>>>>>> 395b8a2a
+        <location filename="../forms/settings_widget.ui" line="462"/>
         <source>ACTION_SAVE</source>
         <translation type="unfinished"></translation>
     </message>
     <message>
-        <location filename="../forms/settings_widget.ui" line="411"/>
+        <location filename="../forms/settings_widget.ui" line="358"/>
         <source>TEXT_SETTINGS_CHECK_SHOW_CONFINED_FILES</source>
         <translation type="unfinished"></translation>
     </message>
