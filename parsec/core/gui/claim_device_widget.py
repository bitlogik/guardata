--- conflicted
+++ resolved
@@ -26,12 +26,7 @@
 
 
 async def _do_claim_device(
-<<<<<<< HEAD
-    config_dir,
-=======
     config,
-    use_pkcs11: bool,
->>>>>>> 5472deff
     password: str,
     password_check: str,
     token: str,
@@ -66,22 +61,13 @@
         raise JobResultError("backend-offline", info=str(exc)) from exc
 
     except InviteClaimError as exc:
-        print(exc)
         if "Cannot retrieve invitation creator" in str(exc):
             raise JobResultError("not_found", info=str(exc)) from exc
         else:
             raise JobResultError("refused-by-backend", info=str(exc)) from exc
 
     try:
-<<<<<<< HEAD
-        save_device_with_password(config_dir, device, password)
-=======
-        if use_pkcs11:
-            save_device_with_pkcs11(config.config_dir, device, pkcs11_token, pkcs11_key)
-        else:
-            save_device_with_password(config.config_dir, device, password)
->>>>>>> 5472deff
-
+        save_device_with_password(config.config_dir, device, password)
     except LocalDeviceAlreadyExistsError as exc:
         raise JobResultError("device-exists") from exc
 
@@ -208,12 +194,7 @@
             ThreadSafeQtSignal(self, "claim_success"),
             ThreadSafeQtSignal(self, "claim_error"),
             _do_claim_device,
-<<<<<<< HEAD
-            config_dir=self.config.config_dir,
-=======
             config=self.config,
-            use_pkcs11=(self.check_box_use_pkcs11.checkState() == Qt.Checked),
->>>>>>> 5472deff
             password=self.line_edit_password.text(),
             password_check=self.line_edit_password_check.text(),
             token=self.line_edit_token.text(),
