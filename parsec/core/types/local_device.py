# Parsec Cloud (https://parsec.cloud) Copyright (c) AGPLv3 2019 Scille SAS

import attr
from typing import Tuple
from hashlib import sha256

from parsec.types import BackendOrganizationAddr, OrganizationID, DeviceID
from parsec.crypto import SecretKey, PrivateKey, SigningKey
from parsec.serde import UnknownCheckedSchema, fields, post_load
from parsec.core.types.base import EntryID, EntryIDField, serializer_factory


@attr.s(slots=True, frozen=True, repr=False, auto_attribs=True)
class LocalDevice:

    organization_addr: BackendOrganizationAddr
    device_id: DeviceID
    signing_key: SigningKey
    private_key: PrivateKey
<<<<<<< HEAD
    is_admin: bool
    user_manifest_access: Access
=======
    user_manifest_id: EntryID
    user_manifest_key: SecretKey
>>>>>>> 5cdb60bc
    local_symkey: bytes

    def __repr__(self):
        return f"{self.__class__.__name__}({self.device_id})"

    def evolve(self, **kwargs):
        return attr.evolve(self, **kwargs)

    @property
    def slug(self):
        # Add a hash to avoid clash when the backend is reseted
        # and we recreate a device with same organization/device_id
        # organization and device_id than a previous one
        hash_part = sha256(self.root_verify_key.encode()).hexdigest()[:10]
        return f"{hash_part}#{self.organization_id}#{self.device_id}"

    @staticmethod
    def load_slug(slug: str) -> Tuple[OrganizationID, DeviceID]:
        """
        Raises: ValueError
        """
        _, raw_org_id, raw_device_id = slug.split("#")
        return OrganizationID(raw_org_id), DeviceID(raw_device_id)

    @property
    def root_verify_key(self):
        return self.organization_addr.root_verify_key

    @property
    def organization_id(self):
        return self.organization_addr.organization_id

    @property
    def device_name(self):
        return self.device_id.device_name

    @property
    def user_id(self):
        return self.device_id.user_id

    @property
    def verify_key(self):
        return self.signing_key.verify_key

    @property
    def public_key(self):
        return self.private_key.public_key


class LocalDeviceSchema(UnknownCheckedSchema):
    organization_addr = fields.BackendOrganizationAddr(required=True)
    device_id = fields.DeviceID(required=True)
    signing_key = fields.SigningKey(required=True)
    private_key = fields.PrivateKey(required=True)
<<<<<<< HEAD
    is_admin = fields.Boolean(required=True)
    user_manifest_access = fields.Nested(ManifestAccessSchema, required=True)
=======
    user_manifest_id = EntryIDField(required=True)
    user_manifest_key = fields.SecretKey(required=True)
>>>>>>> 5cdb60bc
    local_symkey = fields.Bytes(required=True)

    @post_load
    def make_obj(self, data):
        return LocalDevice(**data)


local_device_serializer = serializer_factory(LocalDeviceSchema)<|MERGE_RESOLUTION|>--- conflicted
+++ resolved
@@ -17,13 +17,9 @@
     device_id: DeviceID
     signing_key: SigningKey
     private_key: PrivateKey
-<<<<<<< HEAD
     is_admin: bool
-    user_manifest_access: Access
-=======
     user_manifest_id: EntryID
     user_manifest_key: SecretKey
->>>>>>> 5cdb60bc
     local_symkey: bytes
 
     def __repr__(self):
@@ -78,13 +74,9 @@
     device_id = fields.DeviceID(required=True)
     signing_key = fields.SigningKey(required=True)
     private_key = fields.PrivateKey(required=True)
-<<<<<<< HEAD
     is_admin = fields.Boolean(required=True)
-    user_manifest_access = fields.Nested(ManifestAccessSchema, required=True)
-=======
     user_manifest_id = EntryIDField(required=True)
     user_manifest_key = fields.SecretKey(required=True)
->>>>>>> 5cdb60bc
     local_symkey = fields.Bytes(required=True)
 
     @post_load
