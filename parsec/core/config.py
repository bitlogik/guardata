--- conflicted
+++ resolved
@@ -207,11 +207,7 @@
             {
                 "data_base_dir": str(config.data_base_dir),
                 "cache_base_dir": str(config.cache_base_dir),
-<<<<<<< HEAD
                 "pattern_filter": config.pattern_filter,
-                "telemetry_enabled": config.telemetry_enabled,
-=======
->>>>>>> 395b8a2a
                 "disabled_workspaces": list(map(str, config.disabled_workspaces)),
                 "backend_max_cooldown": config.backend_max_cooldown,
                 "backend_connection_keepalive": config.backend_connection_keepalive,
