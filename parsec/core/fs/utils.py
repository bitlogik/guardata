# Parsec Cloud (https://parsec.cloud) Copyright (c) AGPLv3 2019 Scille SAS

import enum

from typing import Union
<<<<<<< HEAD
from parsec.api.data import WorkspaceManifest, FileManifest, FolderManifest, Manifest
=======
from parsec.api.data import WorkspaceManifest, FileManifest, FolderManifest, BaseManifest
>>>>>>> 4fe6f8a5
from parsec.core.types import (
    LocalUserManifest,
    LocalWorkspaceManifest,
    LocalFolderManifest,
    LocalFileManifest,
    BaseLocalManifest,
)


# Cross-plateform windows error enumeration


class ntstatus(enum.IntEnum):
    STATUS_INVALID_HANDLE = 0xC0000008
    STATUS_INVALID_PARAMETER = 0xC000000D
    STATUS_END_OF_FILE = 0xC0000011
    STATUS_ACCESS_DENIED = 0xC0000022
    STATUS_OBJECT_NAME_NOT_FOUND = 0xC0000034
    STATUS_OBJECT_NAME_COLLISION = 0xC0000035
    STATUS_MEDIA_WRITE_PROTECTED = 0xC00000A2
    STATUS_FILE_IS_A_DIRECTORY = 0xC00000BA
    STATUS_NOT_SAME_DEVICE = 0xC00000D4
    STATUS_DIRECTORY_NOT_EMPTY = 0xC0000101
    STATUS_NOT_A_DIRECTORY = 0xC0000103
    STATUS_HOST_UNREACHABLE = 0xC000023D


# TODO: remove those methods ?


def is_placeholder_manifest(manifest: BaseLocalManifest) -> bool:
    return manifest.is_placeholder


<<<<<<< HEAD
def is_file_manifest(manifest: Union[Manifest, LocalManifest]) -> bool:
    return isinstance(manifest, (FileManifest, LocalFileManifest))


def is_folder_manifest(manifest: Union[Manifest, LocalManifest]) -> bool:
    return isinstance(manifest, (FolderManifest, LocalFolderManifest))


def is_workspace_manifest(manifest: Union[Manifest, LocalManifest]) -> bool:
    return isinstance(manifest, (WorkspaceManifest, LocalWorkspaceManifest))


def is_folderish_manifest(manifest: Union[Manifest, LocalManifest]) -> bool:
=======
def is_file_manifest(manifest: Union[BaseManifest, BaseLocalManifest]) -> bool:
    return isinstance(manifest, (FileManifest, LocalFileManifest))


def is_folder_manifest(manifest: Union[BaseManifest, BaseLocalManifest]) -> bool:
    return isinstance(manifest, (FolderManifest, LocalFolderManifest))


def is_workspace_manifest(manifest: Union[BaseManifest, BaseLocalManifest]) -> bool:
    return isinstance(manifest, (WorkspaceManifest, LocalWorkspaceManifest))


def is_folderish_manifest(manifest: Union[BaseManifest, BaseLocalManifest]) -> bool:
>>>>>>> 4fe6f8a5
    return isinstance(
        manifest,
        (
            FolderManifest,
            LocalFolderManifest,
            WorkspaceManifest,
            LocalWorkspaceManifest,
            LocalUserManifest,
        ),
    )<|MERGE_RESOLUTION|>--- conflicted
+++ resolved
@@ -3,11 +3,7 @@
 import enum
 
 from typing import Union
-<<<<<<< HEAD
-from parsec.api.data import WorkspaceManifest, FileManifest, FolderManifest, Manifest
-=======
 from parsec.api.data import WorkspaceManifest, FileManifest, FolderManifest, BaseManifest
->>>>>>> 4fe6f8a5
 from parsec.core.types import (
     LocalUserManifest,
     LocalWorkspaceManifest,
@@ -42,21 +38,6 @@
     return manifest.is_placeholder
 
 
-<<<<<<< HEAD
-def is_file_manifest(manifest: Union[Manifest, LocalManifest]) -> bool:
-    return isinstance(manifest, (FileManifest, LocalFileManifest))
-
-
-def is_folder_manifest(manifest: Union[Manifest, LocalManifest]) -> bool:
-    return isinstance(manifest, (FolderManifest, LocalFolderManifest))
-
-
-def is_workspace_manifest(manifest: Union[Manifest, LocalManifest]) -> bool:
-    return isinstance(manifest, (WorkspaceManifest, LocalWorkspaceManifest))
-
-
-def is_folderish_manifest(manifest: Union[Manifest, LocalManifest]) -> bool:
-=======
 def is_file_manifest(manifest: Union[BaseManifest, BaseLocalManifest]) -> bool:
     return isinstance(manifest, (FileManifest, LocalFileManifest))
 
@@ -70,7 +51,6 @@
 
 
 def is_folderish_manifest(manifest: Union[BaseManifest, BaseLocalManifest]) -> bool:
->>>>>>> 4fe6f8a5
     return isinstance(
         manifest,
         (
