# Parsec Cloud (https://parsec.cloud) Copyright (c) AGPLv3 2019 Scille SAS

import re

import trio
from structlog import get_logger
from typing import Dict, Tuple, Set, Optional, Union, Pattern
from async_generator import asynccontextmanager

from parsec.core.fs.exceptions import FSLocalMissError
<<<<<<< HEAD
from parsec.core.types import EntryID, ChunkID, LocalDevice, LocalManifest, BlockID
=======
from parsec.core.types import EntryID, ChunkID, LocalDevice, BaseLocalManifest, BlockID
>>>>>>> 4fe6f8a5
from parsec.core.fs.storage.local_database import LocalDatabase

logger = get_logger()

EMPTY_PATTERN = r"^/b$"  # Do not match anything


class ManifestStorage:
    """Persistent storage with cache for storing manifests.

    Also stores the checkpoint.
    """

    def __init__(self, device: LocalDevice, localdb: LocalDatabase, realm_id: EntryID):
        self.device = device
        self.localdb = localdb
        self.realm_id = realm_id

        # This cache contains all the manifests that have been set or accessed
        # since the last call to `clear_memory_cache`
<<<<<<< HEAD
        self._cache: Dict[EntryID, LocalManifest] = {}
=======
        self._cache: Dict[EntryID, BaseLocalManifest] = {}
>>>>>>> 4fe6f8a5

        # This dictionnary keeps track of all the entry ids of the manifests
        # that have been added to the cache but still needs to be written to
        # the localdb. The corresponding value is a set with the ids of all
        # the chunks that needs to be removed from the localdb after the
        # manifest is written. Note: this set might be empty but the manifest
        # still requires to be flushed.
        self._cache_ahead_of_localdb: Dict[EntryID, Set[Union[ChunkID, BlockID]]] = {}

    @property
    def path(self):
        return self.localdb.path

    @classmethod
    @asynccontextmanager
    async def run(cls, *args, **kwargs):
        self = cls(*args, **kwargs)
        await self._create_db()
        try:
            yield self
        finally:
            with trio.CancelScope(shield=True):
                await self._flush_cache_ahead_of_persistance()

    def _open_cursor(self):
        # We want the manifest to be written to the disk as soon as possible
        # (unless they are purposely kept out of the local database)
        return self.localdb.open_cursor(commit=True)

    async def clear_memory_cache(self, flush=True):
        if flush:
            await self._flush_cache_ahead_of_persistance()
        self._cache_ahead_of_localdb.clear()
        self._cache.clear()

    # Database initialization

    async def _create_db(self):
        async with self._open_cursor() as cursor:
            cursor.execute(
                """
                CREATE TABLE IF NOT EXISTS vlobs
                (
                  vlob_id BLOB PRIMARY KEY NOT NULL, -- UUID
                  base_version INTEGER NOT NULL,
                  remote_version INTEGER NOT NULL,
                  need_sync INTEGER NOT NULL,  -- Boolean
                  blob BLOB NOT NULL
                );
                """
            )

            # Singleton storing the checkpoint
            cursor.execute(
                """
                CREATE TABLE IF NOT EXISTS realm_checkpoint
                (
                  _id INTEGER PRIMARY KEY NOT NULL,
                  checkpoint INTEGER NOT NULL
                );
                """
            )
            # Singleton storing the pattern_filter
            cursor.execute(
                """
                CREATE TABLE IF NOT EXISTS pattern_filter
                (
                  _id INTEGER PRIMARY KEY NOT NULL,
                  pattern TEXT NOT NULL,
                  fully_applied INTEGER NOT NULL  -- Boolean
                );
                """
            )
            # Set the default pattern filter if it doesn't exist
            cursor.execute(
                """
                INSERT OR IGNORE INTO pattern_filter(_id, pattern, fully_applied)
                VALUES (0, ?, 0)""",
                (EMPTY_PATTERN,),
            )

    # Pattern filter operations

    async def get_pattern_filter(self) -> Tuple[Pattern, bool]:
        async with self._open_cursor() as cursor:
            cursor.execute("SELECT pattern, fully_applied FROM pattern_filter WHERE _id = 0")
            reply = cursor.fetchone()
            pattern, fully_applied = reply
            return (re.compile(pattern), bool(fully_applied))

    async def set_pattern_filter(self, pattern: Pattern):
        async with self._open_cursor() as cursor:
            cursor.execute(
                """UPDATE pattern_filter SET pattern = ?, fully_applied = 0 WHERE _id = 0 AND pattern != ?""",
                (pattern.pattern, pattern.pattern),
            )

    async def set_pattern_filter_fully_applied(self, pattern):
        async with self._open_cursor() as cursor:
            cursor.execute(
                """UPDATE pattern_filter SET fully_applied = 1 WHERE _id = 0 AND pattern = ?""",
                (pattern.pattern,),
            )

    # Checkpoint operations

    async def get_realm_checkpoint(self) -> int:
        """
        Raises: Nothing !
        """
        async with self._open_cursor() as cursor:
            cursor.execute("SELECT checkpoint FROM realm_checkpoint WHERE _id = 0")
            rep = cursor.fetchone()
            return rep[0] if rep else 0

    async def update_realm_checkpoint(
        self, new_checkpoint: int, changed_vlobs: Dict[EntryID, int]
    ) -> None:
        """
        Raises: Nothing !
        """
        async with self._open_cursor() as cursor:
            cursor.executemany(
                "UPDATE vlobs SET remote_version = ? WHERE vlob_id = ?",
                ((version, entry_id.bytes) for entry_id, version in changed_vlobs.items()),
            )
            cursor.execute(
                """INSERT OR REPLACE INTO realm_checkpoint(_id, checkpoint)
                VALUES (0, ?)""",
                (new_checkpoint,),
            )

    async def get_need_sync_entries(self) -> Tuple[Set[EntryID], Set[EntryID]]:
        """
        Raises: Nothing !
        """
        async with self._open_cursor() as cursor:
            cursor.execute(
                "SELECT vlob_id, need_sync, base_version, remote_version "
                "FROM vlobs WHERE need_sync = 1 OR base_version != remote_version"
            )
            local_changes = set()
            remote_changes = set()
            for manifest_id, need_sync, bv, rv in cursor.fetchall():
                manifest_id = EntryID(manifest_id)
                if need_sync:
                    local_changes.add(manifest_id)
                if bv != rv:
                    remote_changes.add(manifest_id)
            return local_changes, remote_changes

    # Manifest operations

    async def get_manifest(self, entry_id: EntryID) -> BaseLocalManifest:
        """
        Raises:
            FSLocalMissError
        """
        # Look in cache first
        try:
            return self._cache[entry_id]
        except KeyError:
            pass

        # Look into the database
        async with self._open_cursor() as cursor:
            cursor.execute("SELECT blob FROM vlobs WHERE vlob_id = ?", (entry_id.bytes,))
            manifest_row = cursor.fetchone()

        # Not found
        if not manifest_row:
            raise FSLocalMissError(entry_id)

        # Safely fill the cache
        if entry_id not in self._cache:
            self._cache[entry_id] = BaseLocalManifest.decrypt_and_load(
                manifest_row[0], key=self.device.local_symkey
            )

        # Always return the cached value
        return self._cache[entry_id]

    async def set_manifest(
        self,
        entry_id: EntryID,
        manifest: BaseLocalManifest,
        cache_only: bool = False,
        removed_ids: Optional[Set[Union[ChunkID, BlockID]]] = None,
    ) -> None:
        """
        Raises: Nothing !
        """
        assert isinstance(entry_id, EntryID)

        # Set the cache first
        self._cache[entry_id] = manifest

        # Tag the entry as ahead of localdb
        self._cache_ahead_of_localdb.setdefault(entry_id, set())

        # Cleanup
        if removed_ids:
            self._cache_ahead_of_localdb[entry_id] |= removed_ids

        # Flush the cached value to the localdb
        if not cache_only:
            await self._ensure_manifest_persistent(entry_id)

    async def _ensure_manifest_persistent(self, entry_id: EntryID) -> None:

        # Get cursor
        async with self._open_cursor() as cursor:

            # Flushing is not necessary
            if entry_id not in self._cache_ahead_of_localdb:
                return

            # Safely get the manifest
            manifest = self._cache[entry_id]

            # Dump and decrypt the manifest
            ciphered = manifest.dump_and_encrypt(self.device.local_symkey)

            # Insert into the local database
            cursor.execute(
                """INSERT OR REPLACE INTO vlobs (vlob_id, blob, need_sync, base_version, remote_version)
                VALUES (
                    ?, ?, ?, ?,
                    max(
                        ?,
                        IFNULL((SELECT remote_version FROM vlobs WHERE vlob_id=?), 0)
                    )
                )""",
                (
                    entry_id.bytes,
                    ciphered,
                    manifest.need_sync,
                    manifest.base_version,
                    manifest.base_version,
                    entry_id.bytes,
                ),
            )

            # Clean all the pending chunks
            for chunk_id in self._cache_ahead_of_localdb[entry_id]:
                cursor.execute("DELETE FROM chunks WHERE chunk_id = ?", (chunk_id.bytes,))

            # Safely tag entry as up-to-date
            self._cache_ahead_of_localdb.pop(entry_id)

    async def ensure_manifest_persistent(self, entry_id: EntryID) -> None:
        """
        Raises: Nothing !
        """
        assert isinstance(entry_id, EntryID)
        # Flush if necessary
        if entry_id in self._cache_ahead_of_localdb:
            await self._ensure_manifest_persistent(entry_id)

    async def _flush_cache_ahead_of_persistance(self) -> None:
        # Flush until the all the cache is gone
        while self._cache_ahead_of_localdb:
            entry_id = next(iter(self._cache_ahead_of_localdb))
            await self._ensure_manifest_persistent(entry_id)

    # This method is not used in the code base but it is still tested
    # as it might come handy in a cleanup routine later

    async def clear_manifest(self, entry_id: EntryID) -> None:
        """
        Raises:
            FSLocalMissError
        """

        async with self._open_cursor() as cursor:

            # Safely remove from cache
            in_cache = bool(self._cache.pop(entry_id, None))

            # Remove from local database
            cursor.execute("DELETE FROM vlobs WHERE vlob_id = ?", (entry_id.bytes,))
            cursor.execute("SELECT changes()")
            deleted, = cursor.fetchone()

            # Clean all the pending chunks
            # TODO: should also add the content of the popped manifest
            pending_chunk_ids = self._cache_ahead_of_localdb.pop(entry_id, ())
            for chunk_id in pending_chunk_ids:
                cursor.execute("DELETE FROM chunks WHERE chunk_id = ?", (chunk_id.bytes,))

        # Raise a miss if the entry wasn't found
        if not deleted and not in_cache:
            raise FSLocalMissError(entry_id)<|MERGE_RESOLUTION|>--- conflicted
+++ resolved
@@ -8,11 +8,7 @@
 from async_generator import asynccontextmanager
 
 from parsec.core.fs.exceptions import FSLocalMissError
-<<<<<<< HEAD
-from parsec.core.types import EntryID, ChunkID, LocalDevice, LocalManifest, BlockID
-=======
 from parsec.core.types import EntryID, ChunkID, LocalDevice, BaseLocalManifest, BlockID
->>>>>>> 4fe6f8a5
 from parsec.core.fs.storage.local_database import LocalDatabase
 
 logger = get_logger()
@@ -33,11 +29,7 @@
 
         # This cache contains all the manifests that have been set or accessed
         # since the last call to `clear_memory_cache`
-<<<<<<< HEAD
-        self._cache: Dict[EntryID, LocalManifest] = {}
-=======
         self._cache: Dict[EntryID, BaseLocalManifest] = {}
->>>>>>> 4fe6f8a5
 
         # This dictionnary keeps track of all the entry ids of the manifests
         # that have been added to the cache but still needs to be written to
