# Parsec Cloud (https://parsec.cloud) Copyright (c) AGPLv3 2019 Scille SAS

from pathlib import Path
from collections import defaultdict
from typing import Dict, Tuple, Set, Optional, Union, AsyncIterator, NoReturn, Pattern

import trio
from trio import hazmat
from pendulum import Pendulum
from structlog import get_logger
from async_generator import asynccontextmanager

from parsec.core.types import (
    EntryID,
    BlockID,
    ChunkID,
    LocalDevice,
    FileDescriptor,
    BaseLocalManifest,
    LocalFileManifest,
)
from parsec.core.fs.exceptions import FSError, FSLocalMissError, FSInvalidFileDescriptor

from parsec.core.fs.storage.local_database import LocalDatabase
from parsec.core.fs.storage.manifest_storage import ManifestStorage
from parsec.core.fs.storage.chunk_storage import ChunkStorage, BlockStorage
from parsec.core.fs.storage.version import WORKSPACE_DATA_STORAGE_NAME, WORKSPACE_CACHE_STORAGE_NAME


logger = get_logger()

# TODO: should be in config.py
DEFAULT_BLOCK_CACHE_SIZE = 512 * 1024 * 1024
DEFAULT_CHUNK_VACUUM_THRESHOLD = 512 * 1024 * 1024


class BaseWorkspaceStorage:
    """ Common base class for WorkspaceStorage and WorkspaceStorageTimestamped
    Can not be instanciated
    """

    def __init__(
        self,
        device: LocalDevice,
        path: Path,
        workspace_id: EntryID,
        block_storage: ChunkStorage,
        chunk_storage: ChunkStorage,
    ):
        self.path = path
        self.device = device
        self.device_id = device.device_id
        self.workspace_id = workspace_id

        # File descriptors
        self.open_fds: Dict[FileDescriptor, EntryID] = {}
        self.fd_counter = 0

        # Locking structures
        self.locking_tasks: Dict[EntryID, hazmat.Task] = {}
        self.entry_locks: Dict[EntryID, trio.Lock] = defaultdict(trio.Lock)

        # Manifest and block storage
        self.block_storage = block_storage
        self.chunk_storage = chunk_storage

        # Pattern attributes
        self._pattern_filter: Optional[Pattern] = None
        self._pattern_filter_fully_applied: bool = False

    def _get_next_fd(self) -> FileDescriptor:
        self.fd_counter += 1
        return FileDescriptor(self.fd_counter)

<<<<<<< HEAD
    async def get_manifest(self, entry_id: EntryID) -> LocalManifest:
=======
    async def get_manifest(self, entry_id: EntryID) -> BaseLocalManifest:
>>>>>>> 4fe6f8a5
        raise NotImplementedError

    # Locking helpers

    @asynccontextmanager
    async def lock_entry_id(self, entry_id: EntryID) -> AsyncIterator[EntryID]:
        async with self.entry_locks[entry_id]:
            try:
                self.locking_tasks[entry_id] = hazmat.current_task()
                yield entry_id
            finally:
                del self.locking_tasks[entry_id]

    @asynccontextmanager
<<<<<<< HEAD
    async def lock_manifest(self, entry_id: EntryID) -> AsyncIterator[LocalManifest]:
=======
    async def lock_manifest(self, entry_id: EntryID) -> AsyncIterator[BaseLocalManifest]:
>>>>>>> 4fe6f8a5
        async with self.lock_entry_id(entry_id):
            yield await self.get_manifest(entry_id)

    def _check_lock_status(self, entry_id: EntryID) -> None:
        task = self.locking_tasks.get(entry_id)
        if task != hazmat.current_task():
            raise RuntimeError(f"Entry `{entry_id}` modified without beeing locked")

    # File management interface

    def create_file_descriptor(self, manifest: LocalFileManifest) -> FileDescriptor:
        assert isinstance(manifest, LocalFileManifest)
        fd = self._get_next_fd()
        self.open_fds[fd] = manifest.id
        return fd

    async def load_file_descriptor(self, fd: FileDescriptor) -> LocalFileManifest:
        try:
            entry_id = self.open_fds[fd]
        except KeyError:
            raise FSInvalidFileDescriptor(fd)
        manifest = await self.get_manifest(entry_id)
        assert isinstance(manifest, LocalFileManifest)
        return manifest

    def remove_file_descriptor(self, fd: FileDescriptor) -> None:
        try:
            self.open_fds.pop(fd)
        except KeyError:
            raise FSInvalidFileDescriptor(fd)

    # Block interface

    async def set_clean_block(self, block_id: BlockID, block: bytes) -> None:
        assert isinstance(block_id, BlockID)
        return await self.block_storage.set_chunk(ChunkID(block_id), block)

    async def clear_clean_block(self, block_id: BlockID) -> None:
        assert isinstance(block_id, BlockID)
        try:
            await self.block_storage.clear_chunk(ChunkID(block_id))
        except FSLocalMissError:
            pass

    async def get_dirty_block(self, block_id: BlockID) -> bytes:
        return await self.chunk_storage.get_chunk(ChunkID(block_id))

    # Chunk interface

    async def get_chunk(self, chunk_id: ChunkID) -> bytes:
        assert isinstance(chunk_id, ChunkID)
        try:
            return await self.chunk_storage.get_chunk(chunk_id)
        except FSLocalMissError:
            return await self.block_storage.get_chunk(chunk_id)

    async def set_chunk(self, chunk_id: ChunkID, block: bytes) -> None:
        assert isinstance(chunk_id, ChunkID)
        return await self.chunk_storage.set_chunk(chunk_id, block)

    async def clear_chunk(self, chunk_id: ChunkID, miss_ok: bool = False) -> None:
        assert isinstance(chunk_id, ChunkID)
        try:
            await self.chunk_storage.clear_chunk(chunk_id)
        except FSLocalMissError:
            if not miss_ok:
                raise

    # Pattern filter interface

    def get_pattern_filter(self) -> Pattern:
        assert self._pattern_filter is not None
        return self._pattern_filter

    def get_pattern_filter_fully_applied(self) -> bool:
        return self._pattern_filter_fully_applied


class WorkspaceStorage(BaseWorkspaceStorage):
    """Manage the access to the local storage.

    That includes:
    - a cache in memory for fast access to deserialized data
    - the persistent storage to keep serialized data on the disk
    - a lock mecanism to protect against race conditions
    """

    def __init__(
        self,
        device: LocalDevice,
        path: Path,
        workspace_id: EntryID,
        data_localdb: LocalDatabase,
        cache_localdb: LocalDatabase,
        block_storage: ChunkStorage,
        chunk_storage: ChunkStorage,
        manifest_storage: ManifestStorage,
    ):
        super().__init__(device, path, workspace_id, block_storage, chunk_storage)
        self.data_localdb = data_localdb
        self.cache_localdb = cache_localdb
        self.manifest_storage = manifest_storage

    @classmethod
    @asynccontextmanager
    async def run(
        cls,
        device: LocalDevice,
        path: Path,
        workspace_id: EntryID,
        cache_size=DEFAULT_BLOCK_CACHE_SIZE,
        vacuum_threshold=DEFAULT_CHUNK_VACUUM_THRESHOLD,
    ):
        data_path = path / WORKSPACE_DATA_STORAGE_NAME
        cache_path = path / WORKSPACE_CACHE_STORAGE_NAME

        # Local cache storage service
        async with LocalDatabase.run(cache_path) as cache_localdb:

            # Local data storage service
            async with LocalDatabase.run(
                data_path, vacuum_threshold=vacuum_threshold
            ) as data_localdb:

                # Block storage service
                async with BlockStorage.run(
                    device, cache_localdb, cache_size=cache_size
                ) as block_storage:

                    # Manifest storage service
                    async with ManifestStorage.run(
                        device, data_localdb, workspace_id
                    ) as manifest_storage:

                        # Chunk storage service
                        async with ChunkStorage.run(device, data_localdb) as chunk_storage:

                            # Instanciate workspace storage
                            instance = cls(
                                device,
                                path,
                                workspace_id,
                                data_localdb=data_localdb,
                                cache_localdb=cache_localdb,
                                block_storage=block_storage,
                                chunk_storage=chunk_storage,
                                manifest_storage=manifest_storage,
                            )

                            # Load pattern filter
                            await instance._load_pattern_filter()

                            # Yield point
                            yield instance

    # Helpers

    async def clear_memory_cache(self, flush=True) -> None:
        await self.manifest_storage.clear_memory_cache(flush=flush)

    # Checkpoint interface

    async def get_realm_checkpoint(self) -> int:
        return await self.manifest_storage.get_realm_checkpoint()

    async def update_realm_checkpoint(
        self, new_checkpoint: int, changed_vlobs: Dict[EntryID, int]
    ) -> None:
        """
        Raises: Nothing !
        """
        await self.manifest_storage.update_realm_checkpoint(new_checkpoint, changed_vlobs)

    async def get_need_sync_entries(self) -> Tuple[Set[EntryID], Set[EntryID]]:
        return await self.manifest_storage.get_need_sync_entries()

    # Manifest interface

    async def get_manifest(self, entry_id: EntryID) -> BaseLocalManifest:
        """Raises: FSLocalMissError"""
        return await self.manifest_storage.get_manifest(entry_id)

    async def set_manifest(
        self,
        entry_id: EntryID,
        manifest: BaseLocalManifest,
        cache_only: bool = False,
        check_lock_status: bool = True,
        removed_ids: Optional[Set[Union[BlockID, ChunkID]]] = None,
    ) -> None:
        if check_lock_status:
            self._check_lock_status(entry_id)
        await self.manifest_storage.set_manifest(
            entry_id, manifest, cache_only=cache_only, removed_ids=removed_ids
        )

    async def ensure_manifest_persistent(self, entry_id: EntryID) -> None:
        self._check_lock_status(entry_id)
        await self.manifest_storage.ensure_manifest_persistent(entry_id)

    async def clear_manifest(self, entry_id: EntryID) -> None:
        self._check_lock_status(entry_id)
        await self.manifest_storage.clear_manifest(entry_id)

    # Pattern filter interface

    async def _load_pattern_filter(self) -> None:
        self._pattern_filter, self._pattern_filter_fully_applied = (
            await self.manifest_storage.get_pattern_filter()
        )

    async def set_pattern_filter(self, pattern: Pattern) -> None:
        await self.manifest_storage.set_pattern_filter(pattern)
        await self._load_pattern_filter()

    async def set_pattern_filter_fully_applied(self, pattern: Pattern):
        await self.manifest_storage.set_pattern_filter_fully_applied(pattern)
        await self._load_pattern_filter()

    # Vacuum

    async def run_vacuum(self) -> None:
        # Only the data storage needs to get vacuuumed
        await self.data_localdb.run_vacuum()

    # Timestamped workspace

    def to_timestamped(self, timestamp: Pendulum) -> "WorkspaceStorageTimestamped":
        return WorkspaceStorageTimestamped(self, timestamp)


class WorkspaceStorageTimestamped(BaseWorkspaceStorage):
    """Timestamped version to access a local storage as it was at a given timestamp

    That includes:
    - another cache in memory for fast access to deserialized data
    - the timestamped persistent storage to keep serialized data on the disk :
      vlobs are in common, not manifests. Actually only vlobs are used, manifests are mocked
    - the same lock mecanism to protect against race conditions, although it is useless there
    """

    def __init__(self, workspace_storage: BaseWorkspaceStorage, timestamp: Pendulum):
        super().__init__(
            workspace_storage.device,
            workspace_storage.path,
            workspace_storage.workspace_id,
            block_storage=workspace_storage.block_storage,
            chunk_storage=workspace_storage.chunk_storage,
        )

<<<<<<< HEAD
        self._cache: Dict[EntryID, LocalManifest] = {}
=======
        self._cache: Dict[EntryID, BaseLocalManifest] = {}
>>>>>>> 4fe6f8a5
        self.timestamp = timestamp
        self.manifest_storage = None

        self._pattern_filter = workspace_storage._pattern_filter
        self._pattern_filter_fully_applied = workspace_storage._pattern_filter_fully_applied

    async def set_chunk(self, chunk_id: ChunkID, block: bytes) -> NoReturn:
        self._throw_permission_error()

    async def clear_chunk(self, chunk_id: ChunkID, miss_ok: bool = False) -> NoReturn:
        self._throw_permission_error()

    async def clear_manifest(self, entry_id: EntryID) -> NoReturn:
        self._throw_permission_error()

    async def run_vacuum(self) -> NoReturn:
        self._throw_permission_error()

    async def get_need_sync_entries(self) -> NoReturn:
        self._throw_permission_error()

    async def get_realm_checkpoint(self) -> NoReturn:
        self._throw_permission_error()

    async def clear_memory_cache(self, flush=True) -> NoReturn:
        self._throw_permission_error()

    async def update_realm_checkpoint(
        self, new_checkpoint: int, changed_vlobs: Dict[EntryID, int]
    ) -> NoReturn:
        self._throw_permission_error()

    def _throw_permission_error(*args, **kwargs) -> NoReturn:
        raise FSError("Not implemented : WorkspaceStorage is timestamped")

    # Manifest interface

    async def get_manifest(self, entry_id: EntryID) -> BaseLocalManifest:
        """Raises: FSLocalMissError"""
        assert isinstance(entry_id, EntryID)
        try:
            return self._cache[entry_id]
        except KeyError:
            raise FSLocalMissError(entry_id)

    async def set_manifest(
        self, entry_id: EntryID, manifest: BaseLocalManifest, cache_only: bool = False
    ) -> None:  # initially for clean
        assert isinstance(entry_id, EntryID)
        if manifest.need_sync:
            self._throw_permission_error()
        self._check_lock_status(entry_id)
        self._cache[entry_id] = manifest

    async def ensure_manifest_persistent(self, entry_id: EntryID) -> None:
        pass

    def to_timestamped(self, timestamp: Pendulum) -> "WorkspaceStorageTimestamped":
        return WorkspaceStorageTimestamped(self, timestamp)<|MERGE_RESOLUTION|>--- conflicted
+++ resolved
@@ -72,11 +72,7 @@
         self.fd_counter += 1
         return FileDescriptor(self.fd_counter)
 
-<<<<<<< HEAD
-    async def get_manifest(self, entry_id: EntryID) -> LocalManifest:
-=======
     async def get_manifest(self, entry_id: EntryID) -> BaseLocalManifest:
->>>>>>> 4fe6f8a5
         raise NotImplementedError
 
     # Locking helpers
@@ -91,11 +87,7 @@
                 del self.locking_tasks[entry_id]
 
     @asynccontextmanager
-<<<<<<< HEAD
-    async def lock_manifest(self, entry_id: EntryID) -> AsyncIterator[LocalManifest]:
-=======
     async def lock_manifest(self, entry_id: EntryID) -> AsyncIterator[BaseLocalManifest]:
->>>>>>> 4fe6f8a5
         async with self.lock_entry_id(entry_id):
             yield await self.get_manifest(entry_id)
 
@@ -346,11 +338,7 @@
             chunk_storage=workspace_storage.chunk_storage,
         )
 
-<<<<<<< HEAD
-        self._cache: Dict[EntryID, LocalManifest] = {}
-=======
         self._cache: Dict[EntryID, BaseLocalManifest] = {}
->>>>>>> 4fe6f8a5
         self.timestamp = timestamp
         self.manifest_storage = None
 
