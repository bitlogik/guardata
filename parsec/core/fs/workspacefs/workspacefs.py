# Parsec Cloud (https://parsec.cloud) Copyright (c) AGPLv3 2019 Scille SAS

import attr
import trio
from collections import defaultdict
from typing import Union, List, Dict, Tuple, AsyncIterator, cast, Pattern
from pendulum import Pendulum, now as pendulum_now

<<<<<<< HEAD
from parsec.api.data import Manifest as RemoteManifest
=======
from parsec.api.data import BaseManifest as BaseRemoteManifest
>>>>>>> 4fe6f8a5
from parsec.api.data import FileManifest as RemoteFileManifest
from parsec.api.protocol import UserID
from parsec.core.types import (
    FsPath,
    EntryID,
    LocalDevice,
    WorkspaceRole,
    RemoteFolderishManifests,
    DEFAULT_BLOCK_SIZE,
)
from parsec.core.fs.remote_loader import RemoteLoader
from parsec.core.fs import workspacefs  # Needed to break cyclic import with WorkspaceFSTimestamped
from parsec.core.fs.workspacefs.sync_transactions import SyncTransactions
from parsec.core.fs.workspacefs.versioning_helpers import VersionLister
from parsec.core.fs.utils import is_file_manifest, is_folderish_manifest
from parsec.core.fs.exceptions import (
    FSRemoteManifestNotFound,
    FSRemoteManifestNotFoundBadVersion,
    FSRemoteSyncError,
    FSNoSynchronizationRequired,
    FSFileConflictError,
    FSReshapingRequiredError,
    FSWorkspaceNoAccess,
    FSWorkspaceTimestampedTooEarly,
    FSLocalMissError,
    FSInvalidArgumentError,
    FSNotADirectoryError,
)

from parsec.core.fs.workspacefs.workspacefile import WorkspaceFile

AnyPath = Union[FsPath, str]


@attr.s(slots=True, frozen=True, auto_attribs=True)
class ReencryptionNeed:
    user_revoked: Tuple[UserID, ...]
    role_revoked: Tuple[UserID, ...]

    @property
    def need_reencryption(self):
        return self.role_revoked or self.user_revoked


class WorkspaceFS:
    def __init__(
        self,
        workspace_id: EntryID,
        get_workspace_entry,
        device: LocalDevice,
        local_storage,
        backend_cmds,
        event_bus,
        remote_devices_manager,
    ):
        self.workspace_id = workspace_id
        self.get_workspace_entry = get_workspace_entry
        self.device = device
        self.local_storage = local_storage
        self.backend_cmds = backend_cmds
        self.event_bus = event_bus
        self.remote_devices_manager = remote_devices_manager
        self.sync_locks: Dict[EntryID, trio.Lock] = defaultdict(trio.Lock)

        self.remote_loader = RemoteLoader(
            self.device,
            self.workspace_id,
            self.get_workspace_entry,
            self.backend_cmds,
            self.remote_devices_manager,
            self.local_storage,
        )
        self.transactions = SyncTransactions(
            self.workspace_id,
            self.get_workspace_entry,
            self.device,
            self.local_storage,
            self.remote_loader,
            self.event_bus,
        )

    def __repr__(self):
        try:
            name = self.get_workspace_name()
        except Exception:
            name = "<could not retrieve name>"
        return f"<{type(self).__name__}(id={self.workspace_id!r}, name={name!r})>"

    def get_workspace_name(self) -> str:
        return self.get_workspace_entry().name

    def get_encryption_revision(self) -> int:
        return self.get_workspace_entry().encryption_revision

    def is_read_only(self) -> bool:
        return self.get_workspace_entry().role == WorkspaceRole.READER

    def is_revoked(self) -> bool:
        return self.get_workspace_entry().role is None

    # Information

    async def path_info(self, path: AnyPath) -> dict:
        """
        Raises:
            FSError
        """
        return await self.transactions.entry_info(FsPath(path))

    async def path_id(self, path: AnyPath) -> EntryID:
        """
        Raises:
            FSError
        """
        info = await self.transactions.entry_info(FsPath(path))
        return info["id"]

    async def get_user_roles(self) -> Dict[UserID, WorkspaceRole]:
        """
        Raises:
            FSError
            FSBackendOfflineError
        """
        try:
            workspace_manifest = await self.local_storage.get_manifest(self.workspace_id)
            if workspace_manifest.is_placeholder:
                return {self.device.user_id: WorkspaceRole.OWNER}

        except FSLocalMissError:
            pass

        try:
            return await self.remote_loader.load_realm_current_roles()

        except FSWorkspaceNoAccess:
            # Seems we lost all the access roles
            return {}

    async def get_reencryption_need(self) -> ReencryptionNeed:
        """
        Raises:
            FSError
            FSBackendOfflineError
            FSWorkspaceNoAccess
        """
        wentry = self.get_workspace_entry()
        try:
            workspace_manifest = await self.local_storage.get_manifest(self.workspace_id)
            if workspace_manifest.is_placeholder:
                return ReencryptionNeed(user_revoked=(), role_revoked=())

        except FSLocalMissError:
            pass

        certificates = await self.remote_loader.load_realm_role_certificates()
        has_role = set()
        role_revoked = set()
        for certif in certificates:
            if certif.role is None:
                if certif.timestamp > wentry.encrypted_on:
                    role_revoked.add(certif.user_id)
                has_role.discard(certif.user_id)
            else:
                role_revoked.discard(certif.user_id)
                has_role.add(certif.user_id)

        user_revoked = []
        for user_id in has_role:
            _, revoked_user = await self.remote_loader.get_user(user_id, no_cache=True)
            if revoked_user and revoked_user.timestamp > wentry.encrypted_on:
                user_revoked.append(user_id)

        return ReencryptionNeed(user_revoked=tuple(user_revoked), role_revoked=tuple(role_revoked))

    # Versioning

    async def get_earliest_timestamp(self) -> Pendulum:
        """
        Get the earliest timestamp from which we can obtain a timestamped workspace

        Verify the obtained timestamp is in the ballpark of the manifest at version 0

        Raises:
            FSError
        """
        manifest = await self.remote_loader.load_manifest(self.get_workspace_entry().id, version=1)
        return manifest.timestamp

    def get_version_lister(self):
        return VersionLister(self)

    # Timestamped version

    async def to_timestamped(self, timestamp: Pendulum):
        workspace = workspacefs.WorkspaceFSTimestamped(self, timestamp)
        try:
            await workspace.path_info("/")
        except FSRemoteManifestNotFoundBadVersion as exc:
            raise FSWorkspaceTimestampedTooEarly from exc

        return workspace

    # Pathlib-like interface

    async def exists(self, path: AnyPath) -> bool:
        """
        Raises:
            FSError
        """
        path = FsPath(path)
        try:
            await self.transactions.entry_info(path)
        except (FileNotFoundError, NotADirectoryError):
            return False
        return True

    async def is_dir(self, path: AnyPath) -> bool:
        """
        Raises:
            FSError
        """
        path = FsPath(path)
        info = await self.transactions.entry_info(path)
        return info["type"] == "folder"

    async def is_file(self, path: AnyPath) -> bool:
        """
        Raises:
            FSError
        """
        path = FsPath(path)
        info = await self.transactions.entry_info(FsPath(path))
        return info["type"] == "file"

    async def iterdir(self, path: AnyPath) -> AsyncIterator[FsPath]:
        """
        Raises:
            FSError
        """
        path = FsPath(path)
        info = await self.transactions.entry_info(path)
        if "children" not in info:
            raise FSNotADirectoryError(filename=str(path))
        for child in info["children"]:
            yield path / child

    async def listdir(self, path: AnyPath) -> List[FsPath]:
        """
        Raises:
            FSError
        """
        return [child async for child in self.iterdir(path)]

    async def rename(self, source: AnyPath, destination: AnyPath, overwrite: bool = True) -> None:
        """
        Raises:
            FSError
        """
        source = FsPath(source)
        destination = FsPath(destination)
        await self.transactions.entry_rename(source, destination, overwrite=overwrite)

    async def mkdir(self, path: AnyPath, parents: bool = False, exist_ok: bool = False) -> None:
        """
        Raises:
            FSError
        """
        path = FsPath(path)
        if path.is_root() and exist_ok:
            return
        try:
            await self.transactions.folder_create(path)
        except FileNotFoundError:
            if not parents or path.parent == path:
                raise
            await self.mkdir(path.parent, parents=True, exist_ok=True)
            await self.mkdir(path, parents=False, exist_ok=exist_ok)
        except FileExistsError:
            if not exist_ok or not await self.is_dir(path):
                raise

    async def rmdir(self, path: AnyPath) -> None:
        """
        Raises:
            FSError
        """
        path = FsPath(path)
        await self.transactions.folder_delete(path)

    async def touch(self, path: AnyPath, exist_ok: bool = True) -> None:
        """
        Raises:
            FSError
        """
        path = FsPath(path)
        try:
            await self.transactions.file_create(path, open=False)
        except FileExistsError:
            if not exist_ok:
                raise

    async def unlink(self, path: AnyPath) -> None:
        """
        Raises:
            FSError
        """
        path = FsPath(path)
        await self.transactions.file_delete(path)

    async def truncate(self, path: AnyPath, length: int) -> None:
        """
        Raises:
            FSError
        """
        path = FsPath(path)
        await self.transactions.file_resize(path, length)

    async def read_bytes(self, path: AnyPath, size: int = -1, offset: int = 0) -> bytes:
        """
        Raises:
            FSError
        """
        path = FsPath(path)
        _, fd = await self.transactions.file_open(path, "r")
        try:
            return await self.transactions.fd_read(fd, size, offset)
        finally:
            await self.transactions.fd_close(fd)

    async def open_file(self, path: AnyPath, mode="r"):
        path = FsPath(path)
        _, fd = await self.transactions.file_open(path, mode)
        f = WorkspaceFile(fd, self.transactions, mode=mode, path=path)
        await f.ainit()
        return f

    async def write_bytes(
        self, path: AnyPath, data: bytes, offset: int = 0, truncate: bool = True
    ) -> int:
        """
        The offset value is used to determine the index of the writing operation.
        If the offset is negative, we append the new bytes to the current content.
        If the truncate argument is set to True, the offset argument is also used to resize the file.
        Raises:
            FSError
        """
        path = FsPath(path)
        _, fd = await self.transactions.file_open(path, "w")
        try:
            if offset >= 0 and truncate:
                await self.transactions.fd_resize(fd, offset)
            return await self.transactions.fd_write(fd, data, offset)
        finally:
            await self.transactions.fd_close(fd)

    # Shutil-like interface

    async def move(self, source: AnyPath, destination: AnyPath):
        """
        Raises:
            FSError
        """
        source = FsPath(source)
        destination = FsPath(destination)
        real_destination = destination

        if source.parts == destination.parts[: len(source.parts)]:
            raise FSInvalidArgumentError(
                f"Cannot move a directory {source} into itself {destination}"
            )
        try:
            if await self.is_dir(destination):
                real_destination = destination / source.name
                if await self.exists(real_destination):
                    raise FileExistsError
        # At this point, real_destination is the target either representing :
        # - the destination path if it didn't already exist,
        # - a new entry with the same name as source, but inside the destination directory
        except FileNotFoundError:
            pass

        # Rename if possible
        if source.parent == real_destination.parent:
            return await self.rename(source, real_destination)

        # Copy directory
        if await self.is_dir(source):
            await self.copytree(source, real_destination)
            await self.rmtree(source)
            return

        # Copy file
        await self.copyfile(source, real_destination)
        await self.unlink(source)

    async def copytree(self, source_path: AnyPath, target_path: AnyPath):
        source_path = FsPath(source_path)
        target_path = FsPath(target_path)
        source_files = await self.listdir(source_path)
        await self.mkdir(target_path)
        for source_file in source_files:
            target_file = target_path / source_file.name
            if await self.is_dir(source_file):
                await self.copytree(source_file, target_file)
            elif await self.is_file(source_file):
                await self.copyfile(source_file, target_file)

    async def copyfile(
        self,
        source_path: AnyPath,
        target_path: AnyPath,
        length=DEFAULT_BLOCK_SIZE,
        exist_ok: bool = False,
    ):
        """
        Raises:
            FSError
        """
        await self.touch(target_path, exist_ok=exist_ok)
        offset = 0
        while True:
            buff = await self.read_bytes(source_path, length, offset * length)
            if not buff:
                break
            await self.write_bytes(target_path, buff, offset * length)
            offset += 1

    async def rmtree(self, path: AnyPath):
        """
        Raises:
            FSError
        """
        path = FsPath(path)
        async for child in self.iterdir(path):
            if await self.is_dir(child):
                await self.rmtree(child)
            else:
                await self.unlink(child)
        await self.rmdir(path)

    # Sync helpers

    async def _synchronize_placeholders(self, manifest: RemoteFolderishManifests) -> None:
        async for child in self.transactions.get_placeholder_children(manifest):
            await self.minimal_sync(child)

    async def _upload_blocks(self, manifest: RemoteFileManifest) -> None:
        for access in manifest.blocks:
            try:
                data = await self.local_storage.get_dirty_block(access.id)
            except FSLocalMissError:
                continue
            await self.remote_loader.upload_block(access, data)

    async def minimal_sync(self, entry_id: EntryID) -> None:
        """
        Raises:
            FSError
        """
        # Make sure the corresponding realm exists
        await self._create_realm_if_needed()

        # Get a minimal manifest to upload
        try:
            remote_manifest = await self.transactions.get_minimal_remote_manifest(entry_id)
        # Not available locally so nothing to synchronize
        except FSLocalMissError:
            return

        # No miminal manifest to upload, the entry is not a placeholder
        if remote_manifest is None:
            return

        # Upload the miminal manifest
        try:
            await self.remote_loader.upload_manifest(entry_id, remote_manifest)
        # The upload has failed: download the latest remote manifest
        except FSRemoteSyncError:
            remote_manifest = await self.remote_loader.load_manifest(entry_id)

        # Register the manifest to unset the placeholder tag
        try:
            await self.transactions.synchronization_step(entry_id, remote_manifest, final=True)
        # Not available locally so nothing to synchronize
        except FSLocalMissError:
            pass

    async def _sync_by_id(
        self, entry_id: EntryID, remote_changed: bool = True
    ) -> BaseRemoteManifest:
        """
        Synchronize the entry corresponding to a specific ID.

        This method keeps performing synchronization steps on the given ID until one of
        those two conditions is met:
        - there is no more changes to upload
        - one upload operation has succeeded and has been acknowledged

        This guarantees that any change prior to the call is saved remotely when this
        method returns.
        """
        # Get the current remote manifest if it has changed
        remote_manifest = None
        if remote_changed:
            try:
                remote_manifest = await self.remote_loader.load_manifest(entry_id)
            except FSRemoteManifestNotFound:
                pass

        # Loop over sync transactions
        final = False
        while True:

            # Protect against race conditions on the entry id
            try:

                # Perform the sync step transaction
                try:
                    new_remote_manifest = await self.transactions.synchronization_step(
                        entry_id, remote_manifest, final
                    )

                # The entry first requires reshaping
                except FSReshapingRequiredError:
                    await self.transactions.file_reshape(entry_id)
                    continue

            # The manifest doesn't exist locally
            except FSLocalMissError:
                raise FSNoSynchronizationRequired(entry_id)

            # No new manifest to upload, the entry is synced!
            if new_remote_manifest is None:
                return remote_manifest or (await self.local_storage.get_manifest(entry_id)).base

            # Synchronize placeholder children
            if is_folderish_manifest(new_remote_manifest):
                await self._synchronize_placeholders(
                    cast(RemoteFolderishManifests, new_remote_manifest)
                )

            # Upload blocks
            if is_file_manifest(new_remote_manifest):
                await self._upload_blocks(cast(RemoteFileManifest, new_remote_manifest))

            # Restamp the remote manifest
            new_remote_manifest = new_remote_manifest.evolve(timestamp=pendulum_now())

            # Upload the new manifest containing the latest changes
            try:
                await self.remote_loader.upload_manifest(entry_id, new_remote_manifest)

            # The upload has failed: download the latest remote manifest
            except FSRemoteSyncError:
                remote_manifest = await self.remote_loader.load_manifest(entry_id)

            # The upload has succeeded: loop one last time to acknowledge this new version
            else:
                final = True
                remote_manifest = new_remote_manifest

    async def _create_realm_if_needed(self):
        # Get workspace manifest
        try:
            workspace_manifest = await self.local_storage.get_manifest(self.workspace_id)

        # Cannot be a placeholder if we know about it but don't have it in local
        except FSLocalMissError:
            return

        if workspace_manifest.is_placeholder:
            await self.remote_loader.create_realm(self.workspace_id)

    async def sync_by_id(
        self, entry_id: EntryID, remote_changed: bool = True, recursive: bool = True
    ):
        """
        Raises:
            FSError
        """
        # Make sure the corresponding realm exists
        await self._create_realm_if_needed()

        # Sync parent first
        try:
            async with self.sync_locks[entry_id]:
                manifest = await self._sync_by_id(entry_id, remote_changed=remote_changed)

        # Nothing to synchronize if the manifest does not exist locally
        except FSNoSynchronizationRequired:
            return

        # A file conflict needs to be adressed first
        except FSFileConflictError as exc:
            local_manifest, remote_manifest = exc.args
            # Only file manifest have synchronization conflict
            assert is_file_manifest(local_manifest)
            await self.transactions.file_conflict(entry_id, local_manifest, remote_manifest)
            return await self.sync_by_id(local_manifest.parent)

        # Non-recursive
        if not recursive or is_file_manifest(manifest):
            return

        # Synchronize children
        for name, entry_id in cast(RemoteFolderishManifests, manifest).children.items():
            await self.sync_by_id(entry_id, remote_changed=remote_changed, recursive=True)

    async def sync(self, *, remote_changed: bool = True) -> None:
        """
        Raises:
            FSError
        """
        await self.sync_by_id(self.workspace_id, remote_changed=remote_changed, recursive=True)

    # Apply filter

    async def _recursive_apply_filter(self, entry_id: EntryID, pattern_filter: Pattern):
        # Load manifest
        try:
            manifest = await self.local_storage.get_manifest(entry_id)
        # Not stored locally, nothing to do
        except FSLocalMissError:
            return

        # A file manifest, nothing to do
        if is_file_manifest(manifest):
            return

        # Apply filter (idempotent)
        await self.transactions.apply_filter(entry_id, pattern_filter)

        # Synchronize children
        for name, child_entry_id in manifest.children.items():
            await self._recursive_apply_filter(child_entry_id, pattern_filter)

    async def apply_pattern_filter(self, pattern: Pattern):
        # Fully apply pattern filter
        await self._recursive_apply_filter(self.workspace_id, pattern)
        # Acknowledge pattern filter
        await self.local_storage.set_pattern_filter_fully_applied(pattern)

    async def set_pattern_filter(self, pattern: Pattern):
        await self.local_storage.set_pattern_filter(pattern)

    async def set_and_apply_pattern_filter(self, pattern: Pattern):
        await self.set_pattern_filter(pattern)
        if not self.local_storage.get_pattern_filter_fully_applied():
            await self.apply_pattern_filter(self.local_storage.get_pattern_filter())

    # Debugging helper

    async def dump(self):
        async def rec(entry_id):
            result = {"id": entry_id}
            try:
                manifest = await self.local_storage.get_manifest(entry_id)
            except FSLocalMissError:
                return result

            result.update(manifest.asdict())
            try:
                children = manifest.children
            except AttributeError:
                return result

            for key, value in children.items():
                result["children"][key] = await rec(value)
            return result

        return await rec(self.workspace_id)<|MERGE_RESOLUTION|>--- conflicted
+++ resolved
@@ -6,11 +6,7 @@
 from typing import Union, List, Dict, Tuple, AsyncIterator, cast, Pattern
 from pendulum import Pendulum, now as pendulum_now
 
-<<<<<<< HEAD
-from parsec.api.data import Manifest as RemoteManifest
-=======
 from parsec.api.data import BaseManifest as BaseRemoteManifest
->>>>>>> 4fe6f8a5
 from parsec.api.data import FileManifest as RemoteFileManifest
 from parsec.api.protocol import UserID
 from parsec.core.types import (
