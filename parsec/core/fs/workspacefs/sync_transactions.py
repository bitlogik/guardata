# Copyright 2020 BitLogiK for guardata (https://guardata.app) - AGPLv3
# Parsec Cloud (https://parsec.cloud) Copyright (c) AGPLv3 2019 Scille SAS

from itertools import count
from typing import Optional, List, Dict, AsyncIterator, cast, Tuple, Any, Union, Pattern

from pendulum import now as pendulum_now

from parsec.api.protocol import DeviceID
from parsec.core.core_events import CoreEvent
<<<<<<< HEAD
from parsec.api.data import Manifest as RemoteManifest
=======
from parsec.api.data import BaseManifest as BaseRemoteManifest
>>>>>>> 4fe6f8a5
from parsec.core.types import (
    Chunk,
    EntryID,
    EntryName,
    BaseLocalManifest,
    LocalFileManifest,
    LocalFolderManifest,
    LocalFolderishManifests,
    RemoteFolderishManifests,
)

from parsec.core.fs.workspacefs.entry_transactions import EntryTransactions
from parsec.core.fs.exceptions import (
    FSFileConflictError,
    FSReshapingRequiredError,
    FSLocalMissError,
)

from parsec.core.fs.utils import is_file_manifest, is_workspace_manifest, is_folderish_manifest

__all__ = "SyncTransactions"

DEFAULT_BLOCK_SIZE = 4096 * 1024  # 4 MB


# Helpers


def get_filename(manifest: LocalFolderishManifests, entry_id: EntryID) -> Optional[EntryName]:
    gen = (name for name, child_id in manifest.children.items() if child_id == entry_id)
    return next(gen, None)


def get_conflict_filename(
    filename: EntryName, filenames: List[EntryName], author: Optional[DeviceID]
):
    counter = count(2)
    new_filename = full_name(filename, [f"conflicting with {author}"])
    while new_filename in filenames:
        new_filename = full_name(filename, [f"conflicting with {author} - {next(counter)}"])
    return new_filename


def full_name(name: EntryName, suffixes: List[str]) -> EntryName:
    # No suffix
    if not suffixes:
        return name

    # No extension
    suffix_string = "".join(f" ({suffix})" for suffix in suffixes)
    if "." not in name[1:]:
        return EntryName(name + suffix_string)

    # Extension
    first_name, *ext = name.split(".")
    return EntryName(".".join([first_name + suffix_string, *ext]))


# Merging helpers


def merge_folder_children(
    base_children: Dict[EntryName, EntryID],
    local_children: Dict[EntryName, EntryID],
    remote_children: Dict[EntryName, EntryID],
    remote_device_name: Optional[DeviceID],
):
    # Prepare lookups
    base_reversed = {entry_id: name for name, entry_id in base_children.items()}
    local_reversed = {entry_id: name for name, entry_id in local_children.items()}
    remote_reversed = {entry_id: name for name, entry_id in remote_children.items()}

    # All ids that might remain
    ids = set(local_reversed) | set(remote_reversed)

    # First map all ids to their rightful name
    solved_local_children: Dict[EntryName, Any] = {}
    solved_remote_children: Dict[EntryName, Any] = {}
    for id in ids:
        base_name = base_reversed.get(id)
        local_name = local_reversed.get(id)
        remote_name = remote_reversed.get(id)

        # Added locally
        if base_name is None and local_name is not None:
            solved_local_children[local_name] = (local_children[local_name],)

        # Added remotely
        elif base_name is None and remote_name is not None:
            solved_remote_children[remote_name] = (remote_children[remote_name],)

        # Removed locally
        elif local_name is None:
            # Note that locally removed children might not be synchronized at this point
            pass

        # Removed remotely
        elif remote_name is None:
            # Note that we're blindly removing children just because the remote said so
            # This is OK as long as users have a way to recover their local changes
            pass

        # Preserved remotely and locally with the same naming
        elif local_name == remote_name:
            solved_local_children[local_name] = (local_children[local_name],)

        # Name changed locally
        elif base_name == remote_name:
            solved_local_children[local_name] = (local_children[local_name],)

        # Name changed remotely
        elif base_name == local_name:
            solved_remote_children[remote_name] = (remote_children[remote_name],)

        # Name changed both locally and remotely
        else:
            suffix = f"renamed by {remote_device_name}"
            solved_remote_children[remote_name] = remote_children[remote_name], suffix

    # Merge mappings and fix conflicting names
    children = {}
    for name, (entry_id, *suffixes) in solved_remote_children.items():
        children[full_name(name, suffixes)] = entry_id
    for name, (entry_id, *suffixes) in solved_local_children.items():
        if name in children:
            suffixes = *suffixes, f"conflicting with {remote_device_name}"
        children[full_name(name, suffixes)] = entry_id

    # Return
    return children


def merge_manifests(
    local_author: DeviceID,
    pattern_filter: Pattern,
<<<<<<< HEAD
    local_manifest: LocalManifest,
    remote_manifest: Optional[RemoteManifest] = None,
=======
    local_manifest: BaseLocalManifest,
    remote_manifest: Optional[BaseRemoteManifest] = None,
>>>>>>> 4fe6f8a5
    force_filter: Optional[bool] = False,
):
    # Start by re-applying filter (idempotent)
    if is_folderish_manifest(local_manifest) and force_filter:
        local_manifest = cast(LocalFolderishManifests, local_manifest).apply_filter(pattern_filter)

    # The remote hasn't changed
    if remote_manifest is None or remote_manifest.version <= local_manifest.base_version:
        return local_manifest
<<<<<<< HEAD
    remote_manifest = cast(RemoteManifest, remote_manifest)
=======
    remote_manifest = cast(BaseRemoteManifest, remote_manifest)
>>>>>>> 4fe6f8a5

    # Exctract versions
    assert remote_manifest is not None
    remote_version = remote_manifest.version
    local_version = local_manifest.base_version
<<<<<<< HEAD
    local_from_remote = LocalManifest.from_remote(remote_manifest, pattern_filter, local_manifest)
=======
    local_from_remote = BaseLocalManifest.from_remote(
        remote_manifest, pattern_filter, local_manifest
    )
>>>>>>> 4fe6f8a5

    # Only the remote has changed
    if not local_manifest.need_sync:
        return local_from_remote

    # Both the remote and the local have changed
    assert remote_version > local_version and local_manifest.need_sync

    # All the local changes have been successfully uploaded
    if local_manifest.match_remote(remote_manifest):
        return local_from_remote

    # The remote changes are ours, simply acknowledge them and keep our local changes
    if remote_manifest.author == local_author:
        return local_manifest.evolve(base=remote_manifest)

    # The remote has been updated by some other device
    assert remote_manifest.author != local_author

    # Cannot solve a file conflict directly
    if is_file_manifest(local_manifest):
        raise FSFileConflictError(local_manifest, remote_manifest)

    # Solve the folder conflict
    new_children = merge_folder_children(
        cast(LocalFolderishManifests, local_manifest).base.children,
        cast(LocalFolderishManifests, local_manifest).children,
        cast(LocalFolderishManifests, local_from_remote).children,
        remote_manifest.author,
    )

    # Mark as updated
    return local_from_remote.evolve_and_mark_updated(children=new_children)


class SyncTransactions(EntryTransactions):

    # Public read-only helpers

    async def get_placeholder_children(
        self, remote_manifest: RemoteFolderishManifests
    ) -> AsyncIterator[EntryID]:
        # Check children placeholder
        for chield_entry_id in remote_manifest.children.values():
            try:
                child_manifest = await self.local_storage.get_manifest(chield_entry_id)
            except FSLocalMissError:
                continue
            if child_manifest.is_placeholder:
                yield chield_entry_id

    async def get_minimal_remote_manifest(self, entry_id: EntryID) -> Optional[BaseRemoteManifest]:
        manifest = await self.local_storage.get_manifest(entry_id)
        if not manifest.is_placeholder:
            return None
        return manifest.base.evolve(author=self.local_author, timestamp=pendulum_now(), version=1)

    # Atomic transactions

    async def apply_filter(self, entry_id: EntryID, pattern_filter: Pattern) -> None:
        # Fetch and lock
        async with self.local_storage.lock_manifest(entry_id) as local_manifest:

            # Craft new local manifest
            new_local_manifest = local_manifest.apply_filter(pattern_filter)

            # Set the new base manifest
            if new_local_manifest != local_manifest:
                await self.local_storage.set_manifest(entry_id, new_local_manifest)

    async def synchronization_step(
        self,
        entry_id: EntryID,
        remote_manifest: Optional[BaseRemoteManifest] = None,
        final: bool = False,
    ) -> Optional[BaseRemoteManifest]:
        """Perform a synchronization step.

        This step is meant to be called several times until the right state is reached.
        It takes the current remote manifest as an argument and returns the new remote
        manifest to upload. When the manifest is successfully uploaded, this method has
        to be called once again with the new remote manifest as an argument. When there
        is no more changes to upload, this method returns None. The `final` argument can
        be set to true to indicate that the caller has no intention to upload a new
        manifest. This also causes the method to return None.
        """

        # Fetch and lock
        async with self.local_storage.lock_manifest(entry_id) as local_manifest:

            # Go through the parent chain
            current_manifest = local_manifest
            while not is_workspace_manifest(current_manifest):
                parent_manifest = await self.local_storage.get_manifest(current_manifest.parent)
                parent_manifest = cast(LocalFolderishManifests, parent_manifest)

                # The entry is not confined
                if current_manifest.id not in parent_manifest.confined_entries:
                    current_manifest = parent_manifest
                    continue

                # Send synced event
                self._send_event(
                    CoreEvent.FS_ENTRY_CONFINED, entry_id=entry_id, cause_id=parent_manifest.id
                )
                return None

            # Sync cannot be performed yet
            if not final and is_file_manifest(local_manifest) and not local_manifest.is_reshaped():

                # Try a quick reshape (without downloading any block)
                missing = await self._manifest_reshape(local_manifest)

                # Downloading block is necessary for this reshape
                if missing:
                    raise FSReshapingRequiredError(entry_id)

                # The manifest should be reshaped by now
                local_manifest = await self.local_storage.get_manifest(entry_id)
                assert local_manifest.is_reshaped()

            # Merge manifests
            pattern_filter = self.local_storage.get_pattern_filter()
            force_filter = not self.local_storage.get_pattern_filter_fully_applied()
            new_local_manifest = merge_manifests(
                self.local_author, pattern_filter, local_manifest, remote_manifest, force_filter
            )

            # Extract authors
            base_author = local_manifest.base.author
            remote_author = base_author if remote_manifest is None else remote_manifest.author

            # Extract versions
            base_version = local_manifest.base_version
            new_base_version = new_local_manifest.base_version

            # Set the new base manifest
            if new_local_manifest != local_manifest:
                await self.local_storage.set_manifest(entry_id, new_local_manifest)

            # Send downsynced event
            if base_version != new_base_version and remote_author != self.local_author:
                self._send_event(CoreEvent.FS_ENTRY_DOWNSYNCED, id=entry_id)

            # Send synced event
            if local_manifest.need_sync and not new_local_manifest.need_sync:
                self._send_event(CoreEvent.FS_ENTRY_SYNCED, id=entry_id)

            # Nothing new to upload
            if final or not new_local_manifest.need_sync:
                return None

            # Produce the new remote manifest to upload
            return new_local_manifest.to_remote(self.local_author, pendulum_now())

    async def file_reshape(self, entry_id: EntryID) -> None:

        # Loop over attemps
        while True:

            # Fetch and lock
            async with self.local_storage.lock_manifest(entry_id) as manifest:

                # Normalize
                missing = await self._manifest_reshape(manifest)

            # Done
            if not missing:
                return

            # Load missing blocks
            await self.remote_loader.load_blocks(missing)

    async def file_conflict(
        self,
        entry_id: EntryID,
        local_manifest: Union[LocalFolderManifest, LocalFileManifest],
<<<<<<< HEAD
        remote_manifest: RemoteManifest,
=======
        remote_manifest: BaseRemoteManifest,
>>>>>>> 4fe6f8a5
    ) -> None:
        # This is the only transaction that affects more than one manifests
        # That's because the local version of the file has to be registered in the
        # parent as a new child while the remote version has to be set as the actual
        # version. In practice, this should not be an issue.

        # Lock parent then child
        parent_id = local_manifest.parent
        async with self.local_storage.lock_manifest(parent_id) as parent_manifest:
            async with self.local_storage.lock_manifest(entry_id) as current_manifest:

                # Make sure the file still exists
                filename = get_filename(parent_manifest, entry_id)
                if filename is None:
                    return

                # Copy blocks
                new_blocks = []
                for chunks in current_manifest.blocks:
                    new_chunks = []
                    for chunk in chunks:
                        data = await self.local_storage.get_chunk(chunk.id)
                        new_chunk = Chunk.new(chunk.start, chunk.stop)
                        await self.local_storage.set_chunk(new_chunk.id, data)
                        if len(chunks) == 1:
                            new_chunk = new_chunk.evolve_as_block(data)
                        new_chunks.append(chunk)
                    new_blocks.append(tuple(new_chunks))
                new_blocks: Tuple[Tuple[Any, ...], ...] = tuple(new_blocks)

                # Prepare
                new_name = get_conflict_filename(
                    filename, list(parent_manifest.children), remote_manifest.author
                )
                new_manifest = LocalFileManifest.new_placeholder(
                    self.local_author, parent=parent_id
                ).evolve(size=current_manifest.size, blocks=new_blocks)
                new_parent_manifest = parent_manifest.evolve_children_and_mark_updated(
                    {new_name: new_manifest.id},
                    pattern_filter=self.local_storage.get_pattern_filter(),
                )
                other_manifest = BaseLocalManifest.from_remote(remote_manifest)

                # Set manifests
                await self.local_storage.set_manifest(
                    new_manifest.id, new_manifest, check_lock_status=False
                )
                await self.local_storage.set_manifest(parent_id, new_parent_manifest)
                await self.local_storage.set_manifest(entry_id, other_manifest)

                self._send_event(CoreEvent.FS_ENTRY_UPDATED, id=new_manifest.id)
                self._send_event(CoreEvent.FS_ENTRY_UPDATED, id=parent_id)
                self._send_event(
                    CoreEvent.FS_ENTRY_FILE_CONFLICT_RESOLVED,
                    id=entry_id,
                    backup_id=new_manifest.id,
                )<|MERGE_RESOLUTION|>--- conflicted
+++ resolved
@@ -8,11 +8,7 @@
 
 from parsec.api.protocol import DeviceID
 from parsec.core.core_events import CoreEvent
-<<<<<<< HEAD
-from parsec.api.data import Manifest as RemoteManifest
-=======
 from parsec.api.data import BaseManifest as BaseRemoteManifest
->>>>>>> 4fe6f8a5
 from parsec.core.types import (
     Chunk,
     EntryID,
@@ -148,13 +144,8 @@
 def merge_manifests(
     local_author: DeviceID,
     pattern_filter: Pattern,
-<<<<<<< HEAD
-    local_manifest: LocalManifest,
-    remote_manifest: Optional[RemoteManifest] = None,
-=======
     local_manifest: BaseLocalManifest,
     remote_manifest: Optional[BaseRemoteManifest] = None,
->>>>>>> 4fe6f8a5
     force_filter: Optional[bool] = False,
 ):
     # Start by re-applying filter (idempotent)
@@ -164,23 +155,15 @@
     # The remote hasn't changed
     if remote_manifest is None or remote_manifest.version <= local_manifest.base_version:
         return local_manifest
-<<<<<<< HEAD
-    remote_manifest = cast(RemoteManifest, remote_manifest)
-=======
     remote_manifest = cast(BaseRemoteManifest, remote_manifest)
->>>>>>> 4fe6f8a5
 
     # Exctract versions
     assert remote_manifest is not None
     remote_version = remote_manifest.version
     local_version = local_manifest.base_version
-<<<<<<< HEAD
-    local_from_remote = LocalManifest.from_remote(remote_manifest, pattern_filter, local_manifest)
-=======
     local_from_remote = BaseLocalManifest.from_remote(
         remote_manifest, pattern_filter, local_manifest
     )
->>>>>>> 4fe6f8a5
 
     # Only the remote has changed
     if not local_manifest.need_sync:
@@ -358,11 +341,7 @@
         self,
         entry_id: EntryID,
         local_manifest: Union[LocalFolderManifest, LocalFileManifest],
-<<<<<<< HEAD
-        remote_manifest: RemoteManifest,
-=======
         remote_manifest: BaseRemoteManifest,
->>>>>>> 4fe6f8a5
     ) -> None:
         # This is the only transaction that affects more than one manifests
         # That's because the local version of the file has to be registered in the
