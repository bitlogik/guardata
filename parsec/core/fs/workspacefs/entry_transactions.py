--- conflicted
+++ resolved
@@ -57,11 +57,7 @@
             return await self.local_storage.get_manifest(entry_id)
         except FSLocalMissError as exc:
             remote_manifest = await self.remote_loader.load_manifest(cast(EntryID, exc.id))
-<<<<<<< HEAD
-            return LocalManifest.from_remote(
-=======
             return BaseLocalManifest.from_remote(
->>>>>>> 4fe6f8a5
                 remote_manifest, pattern_filter=self.local_storage.get_pattern_filter()
             )
 
@@ -72,11 +68,7 @@
                 local_manifest = await self.local_storage.get_manifest(entry_id)
             except FSLocalMissError as exc:
                 remote_manifest = await self.remote_loader.load_manifest(cast(EntryID, exc.id))
-<<<<<<< HEAD
-                local_manifest = LocalManifest.from_remote(
-=======
                 local_manifest = BaseLocalManifest.from_remote(
->>>>>>> 4fe6f8a5
                     remote_manifest, pattern_filter=self.local_storage.get_pattern_filter()
                 )
                 await self.local_storage.set_manifest(entry_id, local_manifest)
@@ -108,20 +100,12 @@
         return entry_id, confined
 
     @asynccontextmanager
-<<<<<<< HEAD
-    async def _lock_manifest_from_path(self, path: FsPath) -> AsyncIterator[LocalManifest]:
-=======
     async def _lock_manifest_from_path(self, path: FsPath) -> AsyncIterator[BaseLocalManifest]:
->>>>>>> 4fe6f8a5
         entry_id, _ = await self._entry_id_from_path(path)
         async with self._load_and_lock_manifest(entry_id) as manifest:
             yield manifest
 
-<<<<<<< HEAD
-    async def _get_manifest_from_path(self, path: FsPath) -> Tuple[LocalManifest, bool]:
-=======
     async def _get_manifest_from_path(self, path: FsPath) -> Tuple[BaseLocalManifest, bool]:
->>>>>>> 4fe6f8a5
         entry_id, confined = await self._entry_id_from_path(path)
         manifest = await self._load_manifest(entry_id)
         return manifest, confined
@@ -129,11 +113,7 @@
     @asynccontextmanager
     async def _lock_parent_manifest_from_path(
         self, path: FsPath
-<<<<<<< HEAD
-    ) -> AsyncIterator[Tuple[LocalManifest, Optional[LocalManifest]]]:
-=======
     ) -> AsyncIterator[Tuple[BaseLocalManifest, Optional[BaseLocalManifest]]]:
->>>>>>> 4fe6f8a5
         # This is the most complicated locking scenario.
         # It requires locking the parent of the given entry and the entry itself
         # if it exists.
