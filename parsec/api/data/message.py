--- conflicted
+++ resolved
@@ -7,12 +7,8 @@
 from parsec.crypto import SecretKey
 from parsec.serde import fields, post_load, OneOfSchema
 from parsec.api.data.entry import EntryID, EntryIDField
-<<<<<<< HEAD
 from parsec.api.data.base import BaseAPISignedData, BaseSignedDataSchema, DeviceIDField
 from parsec.api.protocol import DeviceID
-=======
-from parsec.api.data.base import BaseAPISignedData, BaseSignedDataSchema
->>>>>>> 4fe6f8a5
 
 
 class MessageContentType(Enum):
@@ -23,11 +19,7 @@
 
 
 @attr.s(slots=True, frozen=True, auto_attribs=True, kw_only=True, eq=False)
-<<<<<<< HEAD
-class MessageContent(BaseAPISignedData):
-=======
 class BaseMessageContent(BaseAPISignedData):
->>>>>>> 4fe6f8a5
     class SCHEMA_CLS(OneOfSchema, BaseSignedDataSchema):
         type_field = "type"
         author = DeviceIDField(required=True, allow_none=False)
@@ -48,11 +40,7 @@
 
 
 @attr.s(slots=True, frozen=True, auto_attribs=True, kw_only=True, eq=False)
-<<<<<<< HEAD
-class SharingGrantedMessageContent(MessageContent):
-=======
 class SharingGrantedMessageContent(BaseMessageContent):
->>>>>>> 4fe6f8a5
     class SCHEMA_CLS(BaseSignedDataSchema):
         type = fields.EnumCheckedConstant(MessageContentType.SHARING_GRANTED, required=True)
         name = fields.String(required=True)
@@ -93,11 +81,7 @@
 
 
 @attr.s(slots=True, frozen=True, auto_attribs=True, kw_only=True, eq=False)
-<<<<<<< HEAD
-class SharingRevokedMessageContent(MessageContent):
-=======
 class SharingRevokedMessageContent(BaseMessageContent):
->>>>>>> 4fe6f8a5
     class SCHEMA_CLS(BaseSignedDataSchema):
         type = fields.EnumCheckedConstant(MessageContentType.SHARING_REVOKED, required=True)
         id = EntryIDField(required=True)
@@ -111,11 +95,7 @@
 
 
 @attr.s(slots=True, frozen=True, auto_attribs=True, kw_only=True, eq=False)
-<<<<<<< HEAD
-class PingMessageContent(MessageContent):
-=======
 class PingMessageContent(BaseMessageContent):
->>>>>>> 4fe6f8a5
     class SCHEMA_CLS(BaseSignedDataSchema):
         type = fields.EnumCheckedConstant(MessageContentType.PING, required=True)
         ping = fields.String(required=True)
