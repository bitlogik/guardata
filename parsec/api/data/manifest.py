# Parsec Cloud (https://parsec.cloud) Copyright (c) AGPLv3 2019 Scille SAS

import attr
from typing import Optional, Tuple, FrozenDict
from pendulum import Pendulum, now as pendulum_now

from parsec.types import UUID4
from parsec.crypto import SecretKey, HashDigest
from parsec.serde import fields, validate, post_load, OneOfSchema, pre_load
from parsec.api.protocol import RealmRole, RealmRoleField, DeviceID
from parsec.api.data.base import (
    BaseData,
    BaseSchema,
    BaseAPISignedData,
    BaseSignedDataSchema,
    DataValidationError,
)
from parsec.api.data.entry import EntryID, EntryIDField, EntryName, EntryNameField
from enum import Enum

LOCAL_AUTHOR_LEGACY_PLACEHOLDER = DeviceID(
    "LOCAL_AUTHOR_LEGACY_PLACEHOLDER@LOCAL_AUTHOR_LEGACY_PLACEHOLDER"
)


class BlockID(UUID4):
    pass


BlockIDField = fields.uuid_based_field_factory(BlockID)


class ManifestType(Enum):
    FILE_MANIFEST = "file_manifest"
    FOLDER_MANIFEST = "folder_manifest"
    WORKSPACE_MANIFEST = "workspace_manifest"
    USER_MANIFEST = "user_manifest"


@attr.s(slots=True, frozen=True, auto_attribs=True, kw_only=True, eq=False)
class BlockAccess(BaseData):
    class SCHEMA_CLS(BaseSchema):
        id = BlockIDField(required=True)
        key = fields.SecretKey(required=True)
        offset = fields.Integer(required=True, validate=validate.Range(min=0))
        size = fields.Integer(required=True, validate=validate.Range(min=0))
        digest = fields.HashDigest(required=True)

        @post_load
        def make_obj(self, data):
            return BlockAccess(**data)

    id: BlockID
    key: SecretKey
    offset: int
    size: int
    digest: HashDigest


@attr.s(slots=True, frozen=True, auto_attribs=True, kw_only=True, eq=False)
class WorkspaceEntry(BaseData):
    class SCHEMA_CLS(BaseSchema):
        name = EntryNameField(validate=validate.Length(min=1, max=256), required=True)
        id = EntryIDField(required=True)
        key = fields.SecretKey(required=True)
        encryption_revision = fields.Int(required=True, validate=validate.Range(min=0))
        encrypted_on = fields.DateTime(required=True)
        role_cached_on = fields.DateTime(required=True)
        role = RealmRoleField(required=True, allow_none=True)

        @post_load
        def make_obj(self, data):
            return WorkspaceEntry(**data)

    name: str
    id: EntryID
    key: SecretKey
    encryption_revision: int
    encrypted_on: Pendulum
    role_cached_on: Pendulum
    role: Optional[RealmRole]

    @classmethod
    def new(cls, name):
        now = pendulum_now()
        return WorkspaceEntry(
            name=name,
            id=EntryID(),
            key=SecretKey.generate(),
            encryption_revision=1,
            encrypted_on=now,
            role_cached_on=now,
            role=RealmRole.OWNER,
        )

    def is_revoked(self) -> bool:
        return self.role is None


class VerifyParentMixin:
    @classmethod
    def verify_and_load(
        cls, *args, expected_parent: Optional[EntryID] = None, **kwargs
    ) -> BaseAPISignedData:
        data = super().verify_and_load(*args, **kwargs)
        if expected_parent is not None and data.parent != expected_parent:
            raise DataValidationError(
                f"Invalid parent ID: expected `{expected_parent}`, got `{data.parent}`"
            )
        return data


@attr.s(slots=True, frozen=True, auto_attribs=True, kw_only=True, eq=False)
<<<<<<< HEAD
class Manifest(BaseAPISignedData):
=======
class BaseManifest(BaseAPISignedData):
>>>>>>> 4fe6f8a5
    class SCHEMA_CLS(OneOfSchema, BaseSignedDataSchema):
        type_field = "type"
        version = fields.Integer(required=True, validate=validate.Range(min=0))

        @property
        def type_schemas(self):
            return {
                ManifestType.FILE_MANIFEST: FileManifest.SCHEMA_CLS,
                ManifestType.FOLDER_MANIFEST: FolderManifest.SCHEMA_CLS,
                ManifestType.WORKSPACE_MANIFEST: WorkspaceManifest.SCHEMA_CLS,
                ManifestType.USER_MANIFEST: UserManifest.SCHEMA_CLS,
            }

        def get_obj_type(self, obj):
            return obj["type"]

    version: int

    @classmethod
    def verify_and_load(
        cls,
        *args,
        expected_id: Optional[EntryID] = None,
        expected_version: Optional[int] = None,
        **kwargs,
    ) -> "BaseManifest":
        data = super().verify_and_load(*args, **kwargs)
        if expected_id is not None and data.id != expected_id:
            raise DataValidationError(
                f"Invalid entry ID: expected `{expected_id}`, got `{data.id}`"
            )
        if expected_version is not None and data.version != expected_version:
            raise DataValidationError(
                f"Invalid version: expected `{expected_version}`, got `{data.version}`"
            )
        return data


@attr.s(slots=True, frozen=True, auto_attribs=True, kw_only=True, eq=False)
<<<<<<< HEAD
class FolderManifest(VerifyParentMixin, Manifest):
=======
class FolderManifest(VerifyParentMixin, BaseManifest):
>>>>>>> 4fe6f8a5
    class SCHEMA_CLS(BaseSignedDataSchema):
        type = fields.EnumCheckedConstant(ManifestType.FOLDER_MANIFEST, required=True)
        id = EntryIDField(required=True)
        parent = EntryIDField(required=True)
        # Version 0 means the data is not synchronized
        version = fields.Integer(required=True, validate=validate.Range(min=0))
        created = fields.DateTime(required=True)
        updated = fields.DateTime(required=True)
        children = fields.FrozenMap(
            EntryNameField(validate=validate.Length(min=1, max=256)),
            EntryIDField(required=True),
            required=True,
        )

        @pre_load
        def fix_legacy(self, data):
            # Compatibility with versions <= 1.14
            if data["author"] is None:
                data["author"] = LOCAL_AUTHOR_LEGACY_PLACEHOLDER
            return data

        @post_load
        def make_obj(self, data):
            data.pop("type")
            return FolderManifest(**data)

    id: EntryID
    parent: EntryID
    created: Pendulum
    updated: Pendulum
    children: FrozenDict[EntryName, EntryID]


@attr.s(slots=True, frozen=True, auto_attribs=True, kw_only=True, eq=False)
<<<<<<< HEAD
class FileManifest(VerifyParentMixin, Manifest):
=======
class FileManifest(VerifyParentMixin, BaseManifest):
>>>>>>> 4fe6f8a5
    class SCHEMA_CLS(BaseSignedDataSchema):
        type = fields.EnumCheckedConstant(ManifestType.FILE_MANIFEST, required=True)
        id = EntryIDField(required=True)
        parent = EntryIDField(required=True)
        # Version 0 means the data is not synchronized
        version = fields.Integer(required=True, validate=validate.Range(min=0))
        created = fields.DateTime(required=True)
        updated = fields.DateTime(required=True)
        size = fields.Integer(required=True, validate=validate.Range(min=0))
        blocksize = fields.Integer(required=True, validate=validate.Range(min=8))
        blocks = fields.FrozenList(fields.Nested(BlockAccess.SCHEMA_CLS), required=True)

        @pre_load
        def fix_legacy(self, data):
            # Compatibility with versions <= 1.14
            if data["author"] is None:
                data["author"] = LOCAL_AUTHOR_LEGACY_PLACEHOLDER
            return data

        @post_load
        def make_obj(self, data):
            data.pop("type")
            return FileManifest(**data)

    id: EntryID
    parent: EntryID
    created: Pendulum
    updated: Pendulum
    size: int
    blocksize: int
    blocks: Tuple[BlockAccess]


@attr.s(slots=True, frozen=True, auto_attribs=True, kw_only=True, eq=False)
<<<<<<< HEAD
class WorkspaceManifest(Manifest):
=======
class WorkspaceManifest(BaseManifest):
>>>>>>> 4fe6f8a5
    class SCHEMA_CLS(BaseSignedDataSchema):
        type = fields.EnumCheckedConstant(ManifestType.WORKSPACE_MANIFEST, required=True)
        id = EntryIDField(required=True)
        # Version 0 means the data is not synchronized
        version = fields.Integer(required=True, validate=validate.Range(min=0))
        created = fields.DateTime(required=True)
        updated = fields.DateTime(required=True)
        children = fields.FrozenMap(
            EntryNameField(validate=validate.Length(min=1, max=256)),
            EntryIDField(required=True),
            required=True,
        )

        @pre_load
        def fix_legacy(self, data):
            # Compatibility with versions <= 1.14
            if data["author"] is None:
                data["author"] = LOCAL_AUTHOR_LEGACY_PLACEHOLDER
            return data

        @post_load
        def make_obj(self, data):
            data.pop("type")
            return WorkspaceManifest(**data)

    id: EntryID
    created: Pendulum
    updated: Pendulum
    children: FrozenDict[EntryName, EntryID]


@attr.s(slots=True, frozen=True, auto_attribs=True, kw_only=True, eq=False)
<<<<<<< HEAD
class UserManifest(Manifest):
=======
class UserManifest(BaseManifest):
>>>>>>> 4fe6f8a5
    class SCHEMA_CLS(BaseSignedDataSchema):
        type = fields.EnumCheckedConstant(ManifestType.USER_MANIFEST, required=True)
        id = EntryIDField(required=True)
        # Version 0 means the data is not synchronized
        version = fields.Integer(required=True, validate=validate.Range(min=0))
        created = fields.DateTime(required=True)
        updated = fields.DateTime(required=True)
        last_processed_message = fields.Integer(required=True, validate=validate.Range(min=0))
        workspaces = fields.List(fields.Nested(WorkspaceEntry.SCHEMA_CLS), required=True)

        @pre_load
        def fix_legacy(self, data):
            # Compatibility with versions <= 1.14
            if data["author"] is None:
                data["author"] = LOCAL_AUTHOR_LEGACY_PLACEHOLDER
            return data

        @post_load
        def make_obj(self, data):
            data.pop("type")
            return UserManifest(**data)

    id: EntryID
    created: Pendulum
    updated: Pendulum
    last_processed_message: int
    workspaces: Tuple[WorkspaceEntry] = attr.ib(converter=tuple)

    def get_workspace_entry(self, workspace_id: EntryID) -> WorkspaceEntry:
        return next((w for w in self.workspaces if w.id == workspace_id), None)<|MERGE_RESOLUTION|>--- conflicted
+++ resolved
@@ -111,11 +111,7 @@
 
 
 @attr.s(slots=True, frozen=True, auto_attribs=True, kw_only=True, eq=False)
-<<<<<<< HEAD
-class Manifest(BaseAPISignedData):
-=======
 class BaseManifest(BaseAPISignedData):
->>>>>>> 4fe6f8a5
     class SCHEMA_CLS(OneOfSchema, BaseSignedDataSchema):
         type_field = "type"
         version = fields.Integer(required=True, validate=validate.Range(min=0))
@@ -155,11 +151,7 @@
 
 
 @attr.s(slots=True, frozen=True, auto_attribs=True, kw_only=True, eq=False)
-<<<<<<< HEAD
-class FolderManifest(VerifyParentMixin, Manifest):
-=======
 class FolderManifest(VerifyParentMixin, BaseManifest):
->>>>>>> 4fe6f8a5
     class SCHEMA_CLS(BaseSignedDataSchema):
         type = fields.EnumCheckedConstant(ManifestType.FOLDER_MANIFEST, required=True)
         id = EntryIDField(required=True)
@@ -194,11 +186,7 @@
 
 
 @attr.s(slots=True, frozen=True, auto_attribs=True, kw_only=True, eq=False)
-<<<<<<< HEAD
-class FileManifest(VerifyParentMixin, Manifest):
-=======
 class FileManifest(VerifyParentMixin, BaseManifest):
->>>>>>> 4fe6f8a5
     class SCHEMA_CLS(BaseSignedDataSchema):
         type = fields.EnumCheckedConstant(ManifestType.FILE_MANIFEST, required=True)
         id = EntryIDField(required=True)
@@ -233,11 +221,7 @@
 
 
 @attr.s(slots=True, frozen=True, auto_attribs=True, kw_only=True, eq=False)
-<<<<<<< HEAD
-class WorkspaceManifest(Manifest):
-=======
 class WorkspaceManifest(BaseManifest):
->>>>>>> 4fe6f8a5
     class SCHEMA_CLS(BaseSignedDataSchema):
         type = fields.EnumCheckedConstant(ManifestType.WORKSPACE_MANIFEST, required=True)
         id = EntryIDField(required=True)
@@ -270,11 +254,7 @@
 
 
 @attr.s(slots=True, frozen=True, auto_attribs=True, kw_only=True, eq=False)
-<<<<<<< HEAD
-class UserManifest(Manifest):
-=======
 class UserManifest(BaseManifest):
->>>>>>> 4fe6f8a5
     class SCHEMA_CLS(BaseSignedDataSchema):
         type = fields.EnumCheckedConstant(ManifestType.USER_MANIFEST, required=True)
         id = EntryIDField(required=True)
