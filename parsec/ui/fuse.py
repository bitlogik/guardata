import ctypes
import os
import socket
import click
import logbook
from raven.handlers.logbook import SentryHandler
import threading
from dateutil.parser import parse as dateparse
from itertools import count
from errno import ENOENT

try:
    from errno import EBADFD
except ImportError:
    from errno import EBADF as EBADFD
from stat import S_IRWXU, S_IRWXG, S_IRWXO, S_IFDIR, S_IFREG
from fuse import FUSE, FuseOSError, Operations, LoggingMixIn, fuse_get_context, _libfuse

from parsec.core.config import CoreConfig
from parsec.utils import from_jsonb64, to_jsonb64, ejson_dumps, ejson_loads


logger = logbook.Logger("parsec.fuse")

DEFAULT_CORE_UNIX_SOCKET = "tcp://127.0.0.1:6776"

# TODO: Currently call fuse_exit from a non fuse thread is not possible
# (see https://github.com/fusepy/fusepy/issues/116).


class CoreConectionLostError(Exception):
    pass


def _socket_init(socket_address):
    logger.debug("Init socket on %s" % socket_address)
    sock = socket.socket(socket.AF_INET, type=socket.SOCK_STREAM)
    ip = socket_address.split(":")[1][2:]
    port = int(socket_address.split(":")[2])
    sock.connect((ip, port))
    return sock


def _socket_send_cmd(sock, msg):
    req = ejson_dumps(msg).encode() + b"\n"
    logger.debug("Send: %r" % req)
    sock.send(req)
    raw_reps = sock.recv(4096)
    if not raw_reps:
        raise CoreConectionLostError()

    while raw_reps[-1] != ord(b"\n"):
        buff = sock.recv(4096)
        if not buff:
            raise CoreConectionLostError()

        raw_reps += buff
    logger.debug("Received: %r" % raw_reps)
    return ejson_loads(raw_reps[:-1].decode())


<<<<<<< HEAD
def start_shutdown_watcher(socket_address, mountpoint):
=======
def start_shutdown_watcher(operations, socket_address, mountpoint):
>>>>>>> 625f5a1c
    def _shutdown_watcher():
        logger.debug("Starting shutdown watcher")
        sock = _socket_init(socket_address)
        _socket_send_cmd(
            sock,
            {"cmd": "event_subscribe", "event": "fuse_mountpoint_need_stop", "subject": mountpoint},
        )
        logger.debug("Shutdown watcher Started")
        while True:
            try:
                rep = _socket_send_cmd(sock, {"cmd": "event_listen"})
                assert rep["status"] == "ok"
                if rep["event"] == "fuse_mountpoint_need_stop" and rep["subject"] == mountpoint:
                    logger.warning("Received need stop event, exiting...")
                    break

            except CoreConectionLostError as exc:
                logger.warning("Connection with core has been lost, exiting...")
                break

        operations.fuse_exit()
        # Ask for dummy file just to force a fuse operation that will
        # process the `fuse_exit` from a valid context
        try:
            os.path.exists("%s/__shutdown_fuse__" % mountpoint)
        except OSError:
            pass

    threading.Thread(target=_shutdown_watcher, daemon=True).start()


class ContentBuilder:
    def __init__(self):
        self.contents = {}

    def write(self, data, offset):
        end_offset = offset + len(data)
        offsets_to_delete = []
        new_data = data
        for current_offset in self.contents:
            current_content = self.contents[current_offset]
            # Insert inside
            if offset >= current_offset and end_offset <= current_offset + len(current_content):
                new_data = current_content[: offset - current_offset]
                new_data += data
                new_data += current_content[offset - current_offset + len(data) :]
                offset = current_offset
            # Insert before and merge
            elif offset <= current_offset and end_offset >= current_offset:
                new_data = data + current_content[offset + len(data) - current_offset :]
                offsets_to_delete.append(current_offset)
            # Insert after
            elif offset == current_offset + len(current_content):
                new_data = current_content[:offset] + new_data
                offset = current_offset
        for offset_to_delete in offsets_to_delete:
            del self.contents[offset_to_delete]
        self.contents[offset] = new_data

    def truncate(self, length):
        offsets_to_delete = []
        for current_offset in self.contents:
            if current_offset > length:
                offsets_to_delete.append(current_offset)
            elif current_offset + len(self.contents[current_offset]) > length:
                data = self.contents[current_offset][: length - current_offset]
                self.contents[current_offset] = data
        for offset_to_delete in offsets_to_delete:
            del self.contents[offset_to_delete]


@click.command()
@click.argument(
    "mountpoint",
    type=click.Path(
        **({"exists": True, "file_okay": False} if os.name == "posix" else {"exists": False})
    ),
)
@click.option("--debug", "-d", is_flag=True, default=False)
@click.option(
    "--log-level", "-l", default="WARNING", type=click.Choice(("DEBUG", "INFO", "WARNING", "ERROR"))
)
@click.option("--log-file", "-o")
@click.option("--nothreads", is_flag=True, default=False)
@click.option(
    "--socket",
    "-s",
    default=DEFAULT_CORE_UNIX_SOCKET,
    help="Path to the UNIX socket (default: %s)." % DEFAULT_CORE_UNIX_SOCKET,
)
def cli(mountpoint, debug, log_level, log_file, nothreads, socket):
    if log_file:
        log_handler = logbook.FileHandler(log_file, level=log_level.upper())
    else:
        log_handler = logbook.StderrHandler(level=log_level.upper())
    # Push globally the log handler make it work across threads
    log_handler.push_application()

    config = CoreConfig()
    if config.sentry_url:
        sentry_handler = SentryHandler(config.sentry_url, level="WARNING")
        sentry_handler.push_application()

    start_fuse(socket, mountpoint, debug=debug, nothreads=nothreads)


class File:
    def __init__(self, operations, path, fd, flags=0):
        self.fd = fd
        self.path = path
        self._operations = operations
        self.flags = flags
        self.modifications = []
        self.written_data = 0
        self.max_written_data = 500000

    def read(self, size=None, offset=0):
        self.flush()
        # TODO use flags
        response = self._operations.send_cmd(
            cmd="file_read", path=self.path, size=size, offset=offset
        )
        if response["status"] != "ok":
            raise FuseOSError(ENOENT)

        return from_jsonb64(response["content"])

    def write(self, data, offset=0):
        self.modifications.append((self.write, data, offset))
        self.written_data += len(data)
        if self.written_data > self.max_written_data:
            self.flush()
            self.written_data = 0

    def truncate(self, length):
        self.modifications.append((self.truncate, length))

    def flush(self):
        if not self.modifications:
            return

        # Merge all modifications to build final content
        builder = ContentBuilder()
        shortest_truncate = None
        for modification in self.modifications:
            if modification[0] == self.write:
                builder.write(*modification[1:])
            elif modification[0] == self.truncate:
                builder.truncate(modification[1])
                if not shortest_truncate or shortest_truncate > modification[1]:
                    shortest_truncate = modification[1]
            else:
                raise NotImplementedError()

        self.modifications = []
        # Truncate file
        if shortest_truncate is not None:
            response = self._operations.send_cmd(
                cmd="file_truncate", path=self.path, length=shortest_truncate
            )
            if response["status"] != "ok":
                raise FuseOSError(ENOENT)

        # Write new contents
        for offset, content in builder.contents.items():
            # TODO use flags
            response = self._operations.send_cmd(
                cmd="file_write", path=self.path, content=to_jsonb64(content), offset=offset
            )
            if response["status"] != "ok":
                raise FuseOSError(ENOENT)


class FuseOperations(LoggingMixIn, Operations):
    def __init__(self, socket_address):
        super().__init__()
        self.fds = {}
        self._fs_id_generator = count(1)
        self._socket_address = socket_address
        # TODO: create a per-thread socket instead of using a lock
        self._socket_lock = threading.Lock()
        self._socket = None
        self._fuse_ptr = None

    def fuse_exit(self):
        if not self._fuse_ptr:
            raise SystemError("Fuse not started")
        _libfuse.fuse_exit(self._fuse_ptr)

    def get_fd_id(self):
        return next(self._fs_id_generator)

    @property
    def sock(self):
        if not self._socket:
            self._socket = _socket_init(self._socket_address)
        return self._socket

    def send_cmd(self, **msg):
        with self._socket_lock:
            return _socket_send_cmd(self.sock, msg)

    def _get_fd(self, fh):
        try:
            return self.fds[fh]

        except KeyError:
            raise FuseOSError(EBADFD)

    def _get_file_id(self, path):
        response = self.send_cmd(cmd="list_dir", path=path)
        if response["status"] != "ok":
            raise FuseOSError(ENOENT)

        return response["current"]["id"]

    def init(self, path):
        self._fuse_ptr = ctypes.c_void_p(_libfuse.fuse_get_context().contents.fuse)

    def getattr(self, path, fh=None):
        stat = self.send_cmd(cmd="stat", path=path)
        if stat["status"] != "ok":
            raise FuseOSError(ENOENT)

        fuse_stat = {}
        # Set it to 777 access
        fuse_stat["st_mode"] = 0
        if stat["type"] == "folder":
            fuse_stat["st_mode"] |= S_IFDIR
            fuse_stat["st_nlink"] = 2
        else:
            fuse_stat["st_mode"] |= S_IFREG
            fuse_stat["st_size"] = stat.get("size", 0)
            fuse_stat["st_ctime"] = dateparse(
                stat["created"]
            ).timestamp()  # TODO change to local timezone
            fuse_stat["st_mtime"] = dateparse(stat["updated"]).timestamp()
            fuse_stat["st_atime"] = dateparse(stat["updated"]).timestamp()  # TODO not supported ?
            fuse_stat["st_nlink"] = 1
        fuse_stat["st_mode"] |= S_IRWXU | S_IRWXG | S_IRWXO
        uid, gid, _ = fuse_get_context()
        fuse_stat["st_uid"] = uid
        fuse_stat["st_gid"] = gid
        return fuse_stat

    def readdir(self, path, fh):
        resp = self.send_cmd(cmd="stat", path=path)
        # TODO: make sure error code for path is not a folder is ENOENT
        if resp["status"] != "ok" or resp["type"] != "folder":
            raise FuseOSError(ENOENT)

        return [".", ".."] + list(resp["children"])

    def create(self, path, mode):
        response = self.send_cmd(cmd="file_create", path=path)
        if response["status"] != "ok":
            raise FuseOSError(ENOENT)

        return self.open(path)

    def open(self, path, flags=0):
        fd_id = self.get_fd_id()
        resp = self.send_cmd(cmd="stat", path=path)
        if resp["status"] != "ok" or resp["type"] != "file":
            raise FuseOSError(ENOENT)

        file = File(self, path, fd_id, flags)
        self.fds[fd_id] = file
        return fd_id

    def release(self, path, fh):
        try:
            file = self.fds.pop(fh)
            file.flush()
        except KeyError:
            raise FuseOSError(EBADFD)

    def read(self, path, size, offset, fh):
        fd = self._get_fd(fh)
        return fd.read(size, offset)

    def write(self, path, data, offset, fh):
        fd = self._get_fd(fh)
        fd.write(data, offset)
        return len(data)

    def truncate(self, path, length, fh=None):
        if not fh:
            try:
                fh = self.open(path, flags=0)
                fd = self._get_fd(fh)
                fd.truncate(length)
            finally:
                self.release(path, fh)
        else:
            fd = self._get_fd(fh)
            fd.truncate(length)

    def unlink(self, path):
        # TODO: check path is a file
        response = self.send_cmd(cmd="delete", path=path)
        if response["status"] != "ok":
            raise FuseOSError(ENOENT)

    def mkdir(self, path, mode):
        response = self.send_cmd(cmd="folder_create", path=path)
        if response["status"] != "ok":
            raise FuseOSError(ENOENT)

        return 0

    def rmdir(self, path):
        # TODO: check directory is empty
        # TODO: check path is a directory
        response = self.send_cmd(cmd="delete", path=path)
        if response["status"] != "ok":
            raise FuseOSError(ENOENT)

        return 0

    def rename(self, src, dst):
        # Unix allows to overwrite the destination, so make sure to have
        # space before calling the move
        self.send_cmd(cmd="delete", path=dst)
        response = self.send_cmd(cmd="move", src=src, dst=dst)
        if response["status"] != "ok":
            raise FuseOSError(ENOENT)

        return 0

    def flush(self, path, fh):
        fd = self._get_fd(fh)
        fd.flush()
        return 0

    def fsync(self, path, datasync, fh):
        return 0  # TODO

    def fsyncdir(self, path, datasync, fh):
        return 0  # TODO


def start_fuse(socket_address: str, mountpoint: str, debug: bool = False, nothreads: bool = False):
    operations = FuseOperations(socket_address)
    start_shutdown_watcher(operations, socket_address, mountpoint)
    FUSE(operations, mountpoint, foreground=True, nothreads=nothreads, debug=debug)


# TODO: shutdown watcher should be able to send here a command to the
# core to signify it has been successfully closed<|MERGE_RESOLUTION|>--- conflicted
+++ resolved
@@ -59,11 +59,7 @@
     return ejson_loads(raw_reps[:-1].decode())
 
 
-<<<<<<< HEAD
-def start_shutdown_watcher(socket_address, mountpoint):
-=======
 def start_shutdown_watcher(operations, socket_address, mountpoint):
->>>>>>> 625f5a1c
     def _shutdown_watcher():
         logger.debug("Starting shutdown watcher")
         sock = _socket_init(socket_address)
